--- conflicted
+++ resolved
@@ -395,11 +395,8 @@
    10 add-event-status-index
    11 increase-puppet-version-field-length
    12 add-file-line-columns-to-events-table
-<<<<<<< HEAD
+   13 add-latest-reports-table
    14 add-parameter-cache})
-=======
-   13 add-latest-reports-table })
->>>>>>> cecd0d0f
 
 (def desired-schema-version (apply max (keys migrations)))
 
