(ns puppetlabs.puppetdb.scf.storage
  "Catalog persistence

  Catalogs are persisted in a relational database. Roughly speaking,
  the schema looks like this:

  * resource_parameters are associated 0 to N catalog_resources (they are
  deduped across catalogs). It's possible for a resource_param to exist in the
  database, yet not be associated with a catalog. This is done as a
  performance optimization.

  * edges are associated with a single catalog

  * catalogs are associated with a single certname

  * facts are associated with a single certname

   The standard set of operations on information in the database will
   likely result in dangling resources and catalogs; to clean these
   up, it's important to run `garbage-collect!`."
  (:require [puppetlabs.puppetdb.catalogs :as cat]
            [puppetlabs.puppetdb.facts :as facts]
            [puppetlabs.puppetdb.reports :as reports]
            [puppetlabs.puppetdb.facts :as facts :refer [facts-schema]]
            [puppetlabs.kitchensink.core :as kitchensink]
            [puppetlabs.puppetdb.scf.storage-utils :as sutils]
            [puppetlabs.puppetdb.jdbc :as jdbc]
            [com.rpl.specter :as sp]
            [clojure.java.jdbc :as sql]
            [clojure.set :as set]
            [clojure.string :as str]
            [clojure.tools.logging :as log]
            [clojure.data :as data]
            [puppetlabs.puppetdb.scf.hash :as shash]
            [puppetlabs.puppetdb.scf.storage-utils :as sutils]
            [schema.core :as s]
            [puppetlabs.puppetdb.schema :as pls :refer [defn-validated]]
            [puppetlabs.puppetdb.utils :as utils]
            [clj-time.core :refer [now]]
            [puppetlabs.puppetdb.metrics.core :as metrics]
            [metrics.counters :refer [counter inc! value]]
            [metrics.gauges :refer [gauge-fn]]
            [metrics.histograms :refer [histogram update!]]
            [metrics.timers :refer [timer time!]]
            [puppetlabs.puppetdb.jdbc :refer [query-to-vec]]
            [puppetlabs.puppetdb.time :refer [to-timestamp]]
            [honeysql.core :as hcore])
  (:import [org.postgresql.util PGobject]))

;;;;;;;;;;;;;;;;;;;;;;;;;;;;;;;;;;;;;;;;;;;;;;;;;;;;;;;;;;;;;;;;;;;;;;;;;;;;;;;
;;; Schemas

(def resource-ref-schema
  {:type String
   :title String})

(def json-primitive-schema (s/cond-pre String Number Boolean))

;; the maximum number of parameters pl-jdbc will admit in a prepared statement
;; is 32767. delete-pending-value-id-orphans will create a prepared statement
;; with 5 times the number of invalidated values, so 6000 here keeps us under
;; that and leaves some room.
(def gc-chunksize 6000)

(def resource-schema
  (merge resource-ref-schema
         {(s/optional-key :exported) Boolean
          (s/optional-key :file) String
          (s/optional-key :line) s/Int
          (s/optional-key :tags) #{String}
          (s/optional-key :aliases)#{String}
          (s/optional-key :parameters) {s/Any s/Any}}))

(def resource-ref->resource-schema
  {resource-ref-schema resource-schema})

(def edge-relationship-schema (s/enum :contains :before :required-by :notifies :subscription-of))

(def edge-schema
  {:source resource-ref-schema
   :target resource-ref-schema
   :relationship edge-relationship-schema})

(def catalog-schema
  "This is a bit of a hack to make a more restrictive schema in the storage layer.
  Moving the more restrictive resource/edge schemas into puppetdb.catalogs is TODO. Upstream
  code needs to assume a map of resources (not a vector) and tests need to be update to adhere
  to the new format."
  (assoc cat/catalog-wireformat-schema
         :resources resource-ref->resource-schema
         :edges #{edge-schema}))

(def environments-schema
  {:id s/Int
   :environment s/Str})

;;;;;;;;;;;;;;;;;;;;;;;;;;;;;;;;;;;;;;;;;;;;;;;;;;;;;;;;;;;;;;;;;;;;;;;;;;;;;;;
;;; Schemas - Internal

(def resource-ref->hash {resource-ref-schema String})

(def edge-db-schema
  #{[(s/one String "source hash")
     (s/one String "target hash")
     (s/one String "relationship type")]})

(declare add-certname!)

;;;;;;;;;;;;;;;;;;;;;;;;;;;;;;;;;;;;;;;;;;;;;;;;;;;;;;;;;;;;;;;;;;;;;;;;;;;;;;;
;;; Metrics

(def storage-metrics-registry (get-in metrics/metrics-registries [:storage :registry]))

;; ## Performance metrics
;;
;; ### Timers for catalog storage
;;
;; * `:replace-catalog`: the time it takes to replace the catalog for
;;   a host
;;
;; * `:new-catalog`: the time it takes to persist a catalog for a
;;    never before seen certname
;;
;; * `:catalog-hash-match`: the time it takes to persist the updates
;;    for a catalog with a matches the previously stored hash
;;
;; * `:catalog-hash-miss`: the time it takes to persist the
;;    differential updates of the previously stored catalog and this one
;;
;; * `:add-resources`: the time it takes to persist just a catalog's
;;   resources
;;
;; * `:add-edges`: the time it takes to persist just a catalog's edges
;;
;; * `:catalog-hash`: the time it takes to compute a catalog's
;;   similary hash
;;
;; ### Counters for catalog storage
;;
;; * `:updated-catalog`: how many brand new or updated (non-duplicate)
;;    catalogs we've received
;;
;; * `:duplicate-catalog`: how many duplicate catalogs we've received
;;
;; ### Gauges for catalog storage
;;
;; * `:duplicate-pct`: percentage of incoming catalogs determined to
;;   be duplicates
;;
;; ### Catalog Histograms
;;
;; * `:catalog-volatility`: number of inserts/updates/deletes required
;;   per hash miss
;;
;; ### Timers for garbage collection
;;
;; * `:gc`: the time it takes to collect all database garbage
;;
;; * `:gc-catalogs`: the time it takes to remove all unused catalogs
;;
;; * `:gc-params`: the time it takes to remove all unused resource params
;;
;; ### Timers for fact storage
;;
;; * `:replace-facts`: the time it takes to replace the facts for a
;;   host
;;
(def performance-metrics
  {
   :add-resources      (timer storage-metrics-registry ["add-resources"])
   :add-edges          (timer storage-metrics-registry ["add-edges"])

   :resource-hashes    (timer storage-metrics-registry ["resource-hashes"])
   :catalog-hash       (timer storage-metrics-registry ["catalog-hash"])
   :add-new-catalog    (timer storage-metrics-registry ["new-catalog-time"])
   :catalog-hash-match (timer storage-metrics-registry ["catalog-hash-match-time"])
   :catalog-hash-miss  (timer storage-metrics-registry ["catalog-hash-miss-time"])
   :replace-catalog    (timer storage-metrics-registry ["replace-catalog-time"])

   :gc                 (timer storage-metrics-registry ["gc-time"])
   :gc-catalogs        (timer storage-metrics-registry ["gc-catalogs-time"])
   :gc-params          (timer storage-metrics-registry ["gc-params-time"])
   :gc-environments    (timer storage-metrics-registry ["gc-environments-time"])
   :gc-report-statuses (timer storage-metrics-registry ["gc-report-statuses"])
   :gc-fact-paths  (timer storage-metrics-registry ["gc-fact-paths"])

   :updated-catalog    (counter storage-metrics-registry ["new-catalogs"])
   :duplicate-catalog  (counter storage-metrics-registry ["duplicate-catalogs"])
   :duplicate-pct      (gauge-fn storage-metrics-registry ["duplicate-pct"]
                                 (fn []
                                   (let [dupes (value (:duplicate-catalog performance-metrics))
                                         new   (value (:updated-catalog performance-metrics))]
                                     (float (kitchensink/quotient dupes (+ dupes new))))))
   :catalog-volatility (histogram storage-metrics-registry ["catalog-volitilty"])

   :replace-facts     (timer storage-metrics-registry ["replace-facts-time"])

   :store-report      (timer storage-metrics-registry ["store-report-time"])})

;;;;;;;;;;;;;;;;;;;;;;;;;;;;;;;;;;;;;;;;;;;;;;;;;;;;;;;;;;;;;;;;;;;;;;;;;;;;;;;
;;; Certname querying/deleting

(defn certname-exists?
  "Returns a boolean indicating whether or not the given certname exists in the db"
  [certname]
  {:pre [certname]}
  (not (empty? (jdbc/query ["SELECT 1 FROM certnames WHERE certname=? LIMIT 1"
                            certname]))))

(defn delete-certname!
  "Delete the given host from the db"
  [certname]
  {:pre [certname]}
  (jdbc/delete! :certnames ["certname=?" certname]))

;;;;;;;;;;;;;;;;;;;;;;;;;;;;;;;;;;;;;;;;;;;;;;;;;;;;;;;;;;;;;;;;;;;;;;;;;;;;;;;
;;; Node activation/deactivation

(defn stale-nodes
  "Return a list of nodes that have seen no activity between
  (now-`time` and now)"
  [time]
  {:pre  [(kitchensink/datetime? time)]
   :post [(coll? %)]}
  (let [ts (to-timestamp time)]
    (map :certname (jdbc/query-to-vec "SELECT c.certname FROM certnames c
                                       LEFT OUTER JOIN catalogs clogs ON c.certname=clogs.certname
                                       LEFT OUTER JOIN factsets fs ON c.certname=fs.certname
                                       LEFT OUTER JOIN reports r ON c.certname=r.certname
                                       WHERE c.deactivated IS NULL
                                       AND c.expired IS NULL
                                       AND (clogs.producer_timestamp IS NULL OR clogs.producer_timestamp < ?)
                                       AND (fs.producer_timestamp IS NULL OR fs.producer_timestamp < ?)
                                       AND (r.producer_timestamp IS NULL OR r.producer_timestamp < ?)"
                                      ts ts ts))))

(defn node-deactivated-time
  "Returns the time the node specified by `certname` was deactivated, or nil if
  the node is currently active."
  [certname]
  {:pre [(string? certname)]}
  (jdbc/query-with-resultset
   ["SELECT deactivated FROM certnames WHERE certname=?" certname]
   (comp :deactivated first sql/result-set-seq)))

(defn node-expired-time
  "Returns the time the node specified by `certname` expired, or nil if
  the node is currently active."
  [certname]
  {:pre [(string? certname)]}
  (jdbc/query-with-resultset
   ["SELECT expired FROM certnames WHERE certname=?" certname]
   (comp :expired first sql/result-set-seq)))

(defn purge-deactivated-and-expired-nodes!
  "Delete nodes from the database which were deactivated before `time`."
  [time]
  {:pre [(kitchensink/datetime? time)]}
  (let [ts (to-timestamp time)]
    (jdbc/delete! :certnames ["deactivated < ? OR expired < ?" ts ts])))

(defn activate-node!
  "Reactivate the given host. Adds the host to the database if it was not
  already present."
  [certname]
  {:pre [(string? certname)]}
  (when-not (certname-exists? certname)
    (add-certname! certname))
  (jdbc/update! :certnames
                {:deactivated nil, :expired nil}
                ["certname=?" certname]))

(pls/defn-validated create-row :- s/Int
  "Creates a row using `row-map` for `table`, returning the PK that was created upon insert"
  [table :- s/Keyword
   row-map :- {s/Keyword s/Any}]
  (:id (first (jdbc/insert! table row-map))))

(pls/defn-validated query-id :- (s/maybe s/Int)
  "Returns the id (primary key) from `table` that contain `row-map` values"
  [table :- s/Keyword
   row-map :- {s/Keyword s/Any}]
  (let [cols (keys row-map)
        q (format "select id from %s where %s"
                  (name table)
                  (str/join " " (map #(str (name %) "=?") cols)))]
    (jdbc/query-with-resultset (apply vector q (map row-map cols))
                               (comp :id first sql/result-set-seq))))

(pls/defn-validated ensure-row :- (s/maybe s/Int)
  "Check if the given row (defined by `row-map` exists in `table`, creates it if it does not. Always returns
   the id of the row (whether created or existing)"
  [table :- s/Keyword
   row-map :- {s/Keyword s/Any}]
  (when row-map
    (if-let [id (query-id table row-map)]
      id
      (create-row table row-map))))

;;;;;;;;;;;;;;;;;;;;;;;;;;;;;;;;;;;;;;;;;;;;;;;;;;;;;;;;;;;;;;;;;;;;;;;;;;;;;;;
;;; Environments querying/updating

(pls/defn-validated environment-id :- (s/maybe s/Int)
  "Returns the id (primary key) from the environments table for the given `env-name`"
  [env-name :- s/Str]
  (query-id :environments {:environment env-name}))

(pls/defn-validated certname-id :- (s/maybe s/Int)
  [certname :- s/Str]
  (query-id :certnames {:certname certname}))

(pls/defn-validated ensure-environment :- (s/maybe s/Int)
  "Check if the given `env-name` exists, creates it if it does not. Always returns
   the id of the `env-name` (whether created or existing)"
  [env-name :- (s/maybe s/Str)]
  (when env-name
    (ensure-row :environments {:environment env-name})))

;;;;;;;;;;;;;;;;;;;;;;;;;;;;;;;;;;;;;;;;;;;;;;;;;;;;;;;;;;;;;;;;;;;;;;;;;;;;;;;
;;; Status querying/updating

(pls/defn-validated status-id :- (s/maybe s/Int)
  "Returns the id (primary key) from the result_statuses table for the given `status`"
  [status :- s/Str]
  (query-id :report_statuses {:status status}))

(pls/defn-validated ensure-status :- (s/maybe s/Int)
  "Check if the given `status` exists, creates it if it does not. Always returns
   the id of the `status` (whether created or existing)"
  [status :- (s/maybe s/Str)]
  (when status
    (ensure-row :report_statuses {:status status})))

;;;;;;;;;;;;;;;;;;;;;;;;;;;;;;;;;;;;;;;;;;;;;;;;;;;;;;;;;;;;;;;;;;;;;;;;;;;;;;;
;;; Catalog updates/changes

(defn latest-catalog-metadata
  "Returns the id, hash, certname_id and producer_timestamp of certname's
  catalog."
  [certname]
  {:pre [certname]}
  (jdbc/query-with-resultset
   [(format (str "SELECT catalogs.id AS catalog_id, certnames.id AS certname_id, "
                 " %s AS catalog_hash, catalogs.producer_timestamp"
                 " FROM certnames "
                 " LEFT JOIN latest_catalogs ON certnames.id = latest_catalogs.certname_id"
                 " LEFT JOIN catalogs ON catalogs.id = latest_catalogs.catalog_id"
                 " WHERE certnames.certname=?")
            (sutils/sql-hash-as-str "catalogs.hash"))
    certname]
   (comp first sql/result-set-seq)))

;; `historical-catalogs-limit` is used for toggling historical catalog
;; storage, this is configurable and PE only.
(def historical-catalogs-limit (atom 0))

;; `store-catalogs-jsonb-columns?` is used for toggling storage of the resources
;; and edges jsonb blobs for catalogs. These blobs are used in PE only and this
;; variable is meant to only be set to true in PE. This exists so that we can
;; store the jsonb columns idependently from storing historical catalogs. This
;; way a user can turn off historical catalogs and the PE only views still work.
(def store-catalogs-jsonb-columns? (atom false))

(defn munge-edges-for-storage [edges]
  (->> edges
       (map (fn [{:keys [source target relationship]}]
              {:source_type (:type source)
               :source_title (:title source)
               :target_type (:type target)
               :target_title (:title target)
               :relationship relationship}))
       sutils/munge-jsonb-for-storage))

(defn munge-resources-for-storage [resources]
  (->> resources
       (map (partial merge {:file nil :line nil}))
       sutils/munge-jsonb-for-storage))

(pls/defn-validated catalog-row-map
  "Creates a row map for the catalogs table, optionally adding envrionment when it was found"
  [hash
   {:keys [edges
           resources
           version
           code_id
           transaction_uuid
           catalog_uuid
           environment
           producer_timestamp]} :- catalog-schema
   received-timestamp :- pls/Timestamp]
  (let [catalogs-jsonb? @store-catalogs-jsonb-columns?]
    {:hash (sutils/munge-hash-for-storage hash)
     :edges (when catalogs-jsonb? (munge-edges-for-storage edges))
     :resources (when catalogs-jsonb? (munge-resources-for-storage (vals resources)))
     :catalog_version  version
     :transaction_uuid (sutils/munge-uuid-for-storage transaction_uuid)
     :catalog_uuid (sutils/munge-uuid-for-storage catalog_uuid)
     :timestamp (to-timestamp received-timestamp)
     :code_id code_id
     :environment_id (ensure-environment environment)
     :producer_timestamp (to-timestamp producer_timestamp)
     :api_version 1}))

(pls/defn-validated update-catalog-metadata!
  "Given some catalog metadata, update the db"
  [id :- Long
   hash :- String
   catalog :- catalog-schema
   received-timestamp :- pls/Timestamp]
  (jdbc/update! :catalogs
                (catalog-row-map hash catalog received-timestamp)
                ["id=?" id]))

(pls/defn-validated add-catalog-metadata!
  "Given some catalog metadata, persist it in the db. Returns a map of the
  inserted data including any autogenerated columns."
  [hash :- String
   {:keys [certname] :as catalog} :- catalog-schema
   received-timestamp :- pls/Timestamp]
  {:post [(map? %)]}
  (first (jdbc/insert! :catalogs
                       (assoc (catalog-row-map hash catalog received-timestamp)
                              :certname certname))))

(pls/defn-validated resources-exist? :- #{String}
  "Given a collection of resource-hashes, return the subset that
   already exist in the database."
  [resource-hashes :- #{String}]
  (if (seq resource-hashes)
    (if (sutils/postgres?)
      (let [resource-array (->> (vec resource-hashes)
                                (map sutils/munge-hash-for-storage)
                                (sutils/array-to-param "bytea" org.postgresql.util.PGobject))
            query (format "SELECT DISTINCT %s as resource FROM resource_params_cache WHERE resource=ANY(?)"
                          (sutils/sql-hash-as-str "resource"))
            sql-params [query resource-array]]
        (jdbc/query-with-resultset sql-params
                                   #(set (map :resource (sql/result-set-seq %)))))
      (let [query (apply vector
                         (format "SELECT DISTINCT %s AS resource FROM resource_params_cache WHERE resource %s"
                                 (sutils/sql-hash-as-str "resource")
                                 (jdbc/in-clause resource-hashes))
                         (map sutils/munge-hash-for-storage resource-hashes))]
        (jdbc/query-with-resultset query
                                   #(set (map :resource (sql/result-set-seq %))))))
    #{}))

;;The schema definition of this function should be
;;resource-ref->resource-schema, but there are a lot of tests that
;;have incorrect data. When examples.clj and tests get fixed, this
;;should be changed to the correct schema
(pls/defn-validated catalog-resources
  "Returns the resource hashes keyed by resource reference"
  [certname-id :- Long]
  (jdbc/query-with-resultset
   [(format "SELECT type, title, tags, exported, file, line, %s
               AS resource
               FROM catalog_resources
               WHERE certname_id = ?"
            (sutils/sql-hash-as-str "resource")) certname-id]
   (fn [rs]
     (let [rss (sql/result-set-seq rs)]
       (zipmap (map #(select-keys % [:type :title]) rss)
               (jdbc/convert-result-arrays set rss))))))

(pls/defn-validated new-params-only
  "Returns a map of not persisted parameters, keyed by hash"
  [persisted-params :- #{String}
   refs-to-resources :- resource-ref->resource-schema
   refs-to-hashes :- resource-ref->hash]
  (reduce-kv (fn [acc resource-ref {:keys [parameters]}]
               (let [resource-hash (get refs-to-hashes resource-ref)]
                 (if (contains? persisted-params (refs-to-hashes resource-ref))
                   acc
                   (assoc acc resource-hash parameters))))
             {} refs-to-resources))

(pls/defn-validated insert-records*
  "Nil/empty safe insert-records, see java.jdbc's insert-records for more "
  [table :- s/Keyword
   record-coll :- [{s/Keyword s/Any}]]
  (when (seq record-coll)
    (apply jdbc/insert! table record-coll)))

(pls/defn-validated add-params!
  "Persists the new parameters found in `refs-to-resources` and populates the
   resource_params_cache."
  [refs-to-resources :- resource-ref->resource-schema
   refs-to-hashes :- resource-ref->hash]
  (let [new-params (new-params-only (resources-exist? (kitchensink/valset refs-to-hashes))
                                    refs-to-resources
                                    refs-to-hashes)]

    (update! (:catalog-volatility performance-metrics) (* 2 (count new-params)))

    (insert-records*
     :resource_params_cache
     (map (fn [[resource-hash params]]
            {:resource (sutils/munge-hash-for-storage resource-hash) :parameters (when params (sutils/db-serialize params))})
          new-params))

    (insert-records*
     :resource_params
     (for [[resource-hash params] new-params
           [k v] params]
       {:resource (sutils/munge-hash-for-storage resource-hash) :name (name k) :value (sutils/db-serialize v)}))))

(def resource-ref?
  "Returns true of the map is a resource reference"
  (every-pred :type :title))

(defn convert-tags-array
  "Converts the given tags (if present) to the format the database expects"
  [resource]
  (if (contains? resource :tags)
    (update-in resource [:tags] sutils/to-jdbc-varchar-array)
    resource))

(pls/defn-validated insert-catalog-resources!
  "Returns a function that accepts a seq of ref keys to insert"
  [certname-id :- Long
   refs-to-hashes :- {resource-ref-schema String}
   refs-to-resources :- resource-ref->resource-schema]
  (fn [refs-to-insert]
    {:pre [(every? resource-ref? refs-to-insert)]}

    (update! (:catalog-volatility performance-metrics) (count refs-to-insert))

    (insert-records*
     :catalog_resources
     (map (fn [resource-ref]
            (let [{:keys [type title exported parameters tags file line] :as resource} (get refs-to-resources resource-ref)]
              (convert-tags-array
               {:certname_id certname-id
                :resource (sutils/munge-hash-for-storage (get refs-to-hashes resource-ref))
                :type type
                :title title
                :tags tags
                :exported exported
                :file file
                :line line})))
          refs-to-insert))))

(pls/defn-validated delete-catalog-resources!
  "Returns a function accepts old catalog resources that should be deleted."
  [certname-id :- Long]
  (fn [refs-to-delete]
    {:pre [(every? resource-ref? refs-to-delete)]}

    (update! (:catalog-volatility performance-metrics) (count refs-to-delete))

    (doseq [{:keys [type title]} refs-to-delete]
      (jdbc/delete! :catalog_resources
                    ["certname_id = ? and type = ? and title = ?"
                     certname-id type title]))))

(s/defn basic-diff
  "Basic diffing that returns only the keys/values of `right` whose values don't match those of `left`.
   This is different from clojure.data/diff in that it treats non-equal sets as completely different
   (rather than returning only the differing items of the set) and only returns differences from `right`."
  [left right]
  (reduce-kv (fn [acc k right-value]
               (let [left-value (get left k)]
                 (if (= left-value right-value)
                   acc
                   (assoc acc k right-value))))
             {} right))

(s/defn diff-resources-metadata
  "Return resource references with values that are only the key/values that from `right` that
   are different from those of the `left`. The keys/values here are suitable for issuing update
   statements that will update resources to the correct (new) values."
  [left right]
  (reduce-kv (fn [acc k right-values]
               (let [updated-resource-vals (basic-diff (get left k) right-values)]
                 (if (seq updated-resource-vals)
                   (assoc acc k updated-resource-vals)
                   acc))) {} right))

(defn merge-resource-hash
  "Assoc each hash from `refs-to-hashes` as :resource on `refs-to-resources`"
  [refs-to-hashes refs-to-resources]
  (reduce-kv (fn [acc k v]
               (assoc-in acc [k :resource] (get refs-to-hashes k)))
             refs-to-resources refs-to-resources))

(pls/defn-validated update-catalog-resources!
  "Returns a function accepting keys that were the same from the old resources and the new resources."
  [certname-id :- Long
   refs-to-hashes :- {resource-ref-schema String}
   refs-to-resources
   old-resources]

  (fn [maybe-updated-refs]
    {:pre [(every? resource-ref? maybe-updated-refs)]}
    (let [new-resources-with-hash (merge-resource-hash refs-to-hashes (select-keys refs-to-resources maybe-updated-refs))
          updated-resources (->> (diff-resources-metadata old-resources new-resources-with-hash)
                                 (kitchensink/mapvals #(utils/update-when % [:resource] sutils/munge-hash-for-storage)))]

      (update! (:catalog-volatility performance-metrics) (count updated-resources))

      (doseq [[{:keys [type title]} updated-cols] updated-resources]
        (jdbc/update! :catalog_resources
                      (convert-tags-array updated-cols)
                      ["certname_id = ? and type = ? and title = ?"
                       certname-id type title])))))

(defn strip-params
  "Remove params from the resource as it is stored (and hashed) separately
  from the resource metadata"
  [resource]
  (dissoc resource :parameters))

(pls/defn-validated add-resources!
  "Persist the given resource and associate it with the given catalog."
  [certname-id :- Long
   refs-to-resources :- resource-ref->resource-schema
   refs-to-hashes :- {resource-ref-schema String}]
  (let [old-resources (catalog-resources certname-id)
        diffable-resources (kitchensink/mapvals strip-params refs-to-resources)]
    (jdbc/with-db-transaction []
     (add-params! refs-to-resources refs-to-hashes)
     (utils/diff-fn old-resources
                    diffable-resources
                    (delete-catalog-resources! certname-id)
                    (insert-catalog-resources! certname-id refs-to-hashes diffable-resources)
                    (update-catalog-resources! certname-id refs-to-hashes diffable-resources old-resources)))))

(pls/defn-validated catalog-edges-map
  "Return all edges for a given catalog id as a map"
  [certname :- String]
  ;; Transform the result-set into a map with [source,target,type] as the key
  ;; and nil as always the value. This just feeds into clojure.data/diff
  ;; better this way.
  (jdbc/query-with-resultset
   [(format "SELECT %s AS source, %s AS target, type FROM edges
               WHERE certname=?"
            (sutils/sql-hash-as-str "source")
            (sutils/sql-hash-as-str "target"))
    certname]
   #(zipmap (map vals (sql/result-set-seq %))
            (repeat nil))))

(pls/defn-validated delete-edges!
  "Delete edges for a given certname.

  Edges must be either nil or a collection of lists containing each element
  of an edge, e.g.:

    [[<source> <target> <type>] ...]"
  [certname :- String
   edges :- edge-db-schema]

  (update! (:catalog-volatility performance-metrics) (count edges))
<<<<<<< HEAD
  
  (doseq [[source target type] edges]
    ;; This is relatively inefficient. If we have id's for edges, we could do
    ;; this in 1 statement.
    (jdbc/delete! :edges
                  [(str "certname=?"
                        " and source=?::bytea"
                        " and target=?::bytea"
                        " and type=?")
                   certname
                   (sutils/bytea-escape source)
                   (sutils/bytea-escape target)
                   type])))
=======

  (let [pg? (sutils/postgres?)]
    (doseq [[source target type] edges]
      ;; This is relatively inefficient. If we have id's for edges, we could do
      ;; this in 1 statement.
      (jdbc/delete! :edges
                    [(str "certname=?"
                          " and source=?" (when pg? "::bytea")
                          " and target=?" (when pg? "::bytea")
                          " and type=?")
                     certname
                     (if pg?
                       (sutils/bytea-escape source)
                       source)
                     (if pg?
                       (sutils/bytea-escape target)
                       target)
                     type]))))
>>>>>>> f67f76b6

(pls/defn-validated insert-edges!
  "Insert edges for a given certname.

  Edges must be either nil or a collection of lists containing each element
  of an edge, eg:

    [[<source> <target> <type>] ...]"
  [certname :- String
   edges :- edge-db-schema]

  ;; Insert rows will not safely accept a nil, so abandon this operation
  ;; earlier.
  (when (seq edges)
    (let [rows (for [[source target type] edges]
                 {:certname certname
                  :source (sutils/munge-hash-for-storage source)
                  :target (sutils/munge-hash-for-storage target)
                  :type type})]

      (update! (:catalog-volatility performance-metrics) (count rows))
      (apply jdbc/insert! :edges rows))))

(pls/defn-validated replace-edges!
  "Persist the given edges in the database

  Each edge is looked up in the supplied resources map to find a
  resource object that corresponds to the edge. We then use that
  resource's hash for persistence purposes.

  For example, if the source of an edge is {'type' 'Foo' 'title' 'bar'},
  then we'll lookup a resource with that key and use its hash."
  [certname :- String
   edges :- #{edge-schema}
   refs-to-hashes :- {resource-ref-schema String}]

  (let [new-edges (zipmap
                   (for [{:keys [source target relationship]} edges
                         :let [source-hash (refs-to-hashes source)
                               target-hash (refs-to-hashes target)
                               type        (name relationship)]]
                     [source-hash target-hash type])
                   (repeat nil))]
    (utils/diff-fn new-edges
                   (catalog-edges-map certname)
                   #(insert-edges! certname %)
                   #(delete-edges! certname %)
                   identity)))

(pls/defn-validated update-existing-catalog
  "When a new incoming catalog has the same hash as an existing catalog, update
   performance-metrics and the transaction id for the new catalog"
  [catalog-id :- Long
   hash :- String
   catalog :- catalog-schema
   received-timestamp :- pls/Timestamp]
  (inc! (:duplicate-catalog performance-metrics))
  (time! (:catalog-hash-match performance-metrics)
         (update-catalog-metadata! catalog-id hash catalog received-timestamp)))

(pls/defn-validated update-catalog-associations!
  "Adds/updates/deletes the edges and resources for the given certname"
  [certname-id :- Long
   {:keys [resources edges certname]} :- catalog-schema
   refs-to-hashes :- {resource-ref-schema String}]
  (time! (:add-resources performance-metrics)
         (add-resources! certname-id resources refs-to-hashes))
  (time! (:add-edges performance-metrics)
         (replace-edges! certname edges refs-to-hashes)))

(pls/defn-validated replace-existing-catalog
  "New catalogs for a given certname needs to have their metadata, resources and
  edges updated."
  [certname-id :- Long
   catalog-id :- Long
   hash :- String
   catalog :- catalog-schema
   refs-to-hashes :- {resource-ref-schema String}
   received-timestamp :- pls/Timestamp]

  (inc! (:updated-catalog performance-metrics))

  (time! (:catalog-hash-miss performance-metrics)
         (update-catalog-metadata! catalog-id hash catalog received-timestamp)
         (update-catalog-associations! certname-id catalog refs-to-hashes)))

(pls/defn-validated add-new-catalog
  "Creates new catalog metadata and adds the proper associations for the edges and resources"
  [certname-id :- Long
   hash :- String
   catalog :- catalog-schema
   refs-to-hashes :- {resource-ref-schema String}
   received-timestamp :- pls/Timestamp]
  (inc! (:updated-catalog performance-metrics))
  (time! (:add-new-catalog performance-metrics)
         (let [catalog-id (:id (add-catalog-metadata! hash catalog received-timestamp))]
           (jdbc/insert! :latest_catalogs {:certname_id certname-id :catalog_id catalog-id})
           (update-catalog-associations! certname-id catalog refs-to-hashes))))

(pls/defn-validated add-catalog!
  "Persist the supplied catalog in the database, returning its
   similarity hash."
  [{:keys [producer_timestamp resources certname] :as catalog} :- catalog-schema
   received-timestamp :- pls/Timestamp
   historical-catalogs-limit]
  (time! (:replace-catalog performance-metrics)
         (jdbc/with-db-transaction []
           (let [hash (time! (:catalog-hash performance-metrics)
                             (shash/catalog-similarity-hash catalog))
                 {certname-id :certname_id
                  latest-producer-timestamp :producer_timestamp} (latest-catalog-metadata certname)]
             (inc! (:updated-catalog performance-metrics))
             (time! (:add-new-catalog performance-metrics)
                    (let [catalog-id (:id (add-catalog-metadata! hash catalog received-timestamp))]

                      (when-not (some-> latest-producer-timestamp
                                        (.after (to-timestamp producer_timestamp)))
                        (let [refs-to-hashes (time! (:resource-hashes performance-metrics)
                                                    (kitchensink/mapvals shash/resource-identity-hash resources))]
                          (if-not latest-producer-timestamp
                            (jdbc/insert! :latest_catalogs {:certname_id certname-id :catalog_id catalog-id})
                            (jdbc/update! :latest_catalogs {:catalog_id catalog-id} ["certname_id=?" certname-id]))
                          (update-catalog-associations! certname-id catalog refs-to-hashes)))
                      (jdbc/delete! :catalogs
                                    [(str "certname = ? AND "
                                          "id NOT IN (SELECT id FROM catalogs "
                                          "           WHERE certname=?"
                                          "           ORDER BY producer_timestamp DESC LIMIT ?)")
                                     certname
                                     certname
                                     historical-catalogs-limit])))
             hash))))

(pls/defn-validated replace-catalog!
  "Persist the supplied catalog in the database, returning its
   similarity hash."
  ([catalog :- catalog-schema]
   (replace-catalog! catalog (now)))
  ([{:keys [producer_timestamp resources certname] :as catalog} :- catalog-schema
    received-timestamp :- pls/Timestamp]
   (time! (:replace-catalog performance-metrics)
          (jdbc/with-db-transaction []
            (let [hash (time! (:catalog-hash performance-metrics)
                              (shash/catalog-similarity-hash catalog))
                  {catalog-id :catalog_id
                   stored-hash :catalog_hash
                   certname-id :certname_id
                   latest-producer-timestamp :producer_timestamp} (latest-catalog-metadata certname)]
              (cond
                (some-> latest-producer-timestamp
                        (.after (to-timestamp producer_timestamp)))
                (log/warnf "Not replacing catalog for certname %s because local data is newer." certname)

                (= stored-hash hash)
                (update-existing-catalog catalog-id hash catalog received-timestamp)

                :else
                (let [refs-to-hashes (time! (:resource-hashes performance-metrics)
                                            (kitchensink/mapvals shash/resource-identity-hash resources))]
                  (if (nil? catalog-id)
                    (add-new-catalog certname-id hash catalog refs-to-hashes received-timestamp)
                    (replace-existing-catalog certname-id catalog-id hash catalog refs-to-hashes received-timestamp))))
              hash)))))

(pls/defn-validated store-catalog!
  "Persist the supplied catalog in the database, returning its similarity hash.
   On PE we alter the atom 'historical-catalog-limit' to be >0 and we will store
   the catalog in database alongside the other catalogs for the node. On FOSS we
   will not store historical catalogs and will replace the existing catalog for
   node."
  [catalog :- catalog-schema
   received-timestamp :- pls/Timestamp]
  (let [historical-catalogs-limit @historical-catalogs-limit]
    (if (> historical-catalogs-limit 0)
      (add-catalog! catalog received-timestamp historical-catalogs-limit)
      (replace-catalog! catalog received-timestamp))))


(defn catalog-hash-for-certname
  "Returns the hash for the `certname` catalog"
  [certname]
  (jdbc/query-with-resultset
   ["SELECT %s as catalog FROM catalogs WHERE certname=?"
    (sutils/sql-hash-as-str "hash") certname]
   (comp :catalog first sql/result-set-seq)))

;; ## Database compaction

(defn delete-unassociated-params!
  "Remove any resources that aren't associated with a catalog"
  []
  (time! (:gc-params performance-metrics)
         (jdbc/delete!
          :resource_params_cache
          ["NOT EXISTS (SELECT * FROM catalog_resources cr
                          WHERE cr.resource=resource_params_cache.resource)"])))


(defn delete-unassociated-environments!
  "Remove any environments that aren't associated with a catalog, report or factset"
  []
  (time!
   (:gc-environments performance-metrics)
   (jdbc/delete!
    :environments
    ["ID NOT IN
        (SELECT environment_id FROM catalogs WHERE environment_id IS NOT NULL
           UNION SELECT environment_id FROM reports
                   WHERE environment_id IS NOT NULL
           UNION SELECT environment_id FROM factsets
                   WHERE environment_id IS NOT NULL)"])))

;;;;;;;;;;;;;;;;;;;;;;;;;;;;;;;;;;;;;;;;;;;;;;;;;;;;;;;;;;;;;;;;;;;;;;;;;;;;;;;
;;; Facts

(defn-validated select-pid-vid-pairs-for-factset
  :- [(s/pair s/Int "path-id" s/Int "value-id")]
  "Return a collection of pairs of [path-id value-id] for the indicated factset."
  [factset-id :- s/Int]
  (for [{:keys [fact_path_id fact_value_id]}
        (query-to-vec "SELECT fact_path_id, fact_value_id FROM facts
                         WHERE factset_id = ?" factset-id)]
    [fact_path_id fact_value_id]))

(defn-validated certname-to-factset-id :- s/Int
  "Given a certname, returns the factset id."
  [certname :- String]
  (jdbc/query-with-resultset
   ["SELECT id from factsets WHERE certname = ?" certname]
   (comp :id first sql/result-set-seq)))

(defn-validated delete-pending-path-id-orphans!
  "Delete paths in dropped-pids that are no longer mentioned
   in other factsets."
  [factset-id dropped-pids]
  (when-let [dropped-pids (seq dropped-pids)]
    (let [dropped-chunks (partition-all gc-chunksize dropped-pids)
          candidate-chunks (map (partial sutils/array-to-param "bigint" Long)
                                dropped-chunks)]
      (dorun
       (map (fn [candidate-paths]
              (jdbc/do-prepared
               "DELETE FROM fact_paths fp
                        WHERE fp.id = ANY (?)
                        AND NOT EXISTS (SELECT 1 FROM facts f
                                        WHERE f.fact_path_id = ANY(?)
                                        AND f.fact_path_id = fp.id
                                        AND f.factset_id <> ?)"
               (concat [candidate-paths]
                       [candidate-paths]
                       [factset-id])))
            candidate-chunks)))))

(defn-validated delete-pending-value-id-orphans!
  "Delete values in removed-pid-vid-pairs that are no longer mentioned
   in facts."
  [factset-id removed-pid-vid-pairs]
  (when-let [removed-pid-vid-pairs (seq removed-pid-vid-pairs)]
    (let [vid-chunks (partition-all gc-chunksize
                                    (map second removed-pid-vid-pairs))
          removed-fact-chunks (->> removed-pid-vid-pairs
                                   (map cons (repeat factset-id))
                                   (partition-all gc-chunksize))
          vid-in-chunks (map jdbc/in-clause vid-chunks)
          removed-facts-in-chunks (map jdbc/in-clause-multi
                                       removed-fact-chunks (repeat 3))]
      (dorun
        (map (fn [in-vids in-rm-facts vids rm-facts]
               (jdbc/do-prepared
                 (format
                   "DELETE FROM fact_values fv
                    WHERE fv.id %s
                    AND NOT EXISTS (SELECT 1 FROM facts f
                    WHERE f.fact_value_id %s
                    AND f.fact_value_id = fv.id
                    AND (f.factset_id,
                    f.fact_path_id,
                    f.fact_value_id) NOT %s)"
                   in-vids in-vids in-rm-facts)
                 (flatten [vids vids rm-facts])))
             vid-in-chunks
             removed-facts-in-chunks
             vid-chunks
             removed-fact-chunks)))))

(defn-validated delete-orphaned-paths! :- s/Int
  "Deletes up to n paths that are no longer mentioned by any factsets,
  and returns the number actually deleted.  These orphans can be
  created by races between parallel updates since (for performance) we
  don't serialize those transactions.  Via repeatable read, an update
  transaction may decide not to delete paths that are only referred to
  by other facts that are being changed in parallel transactions to
  also not refer to the paths."
  [n :- (s/constrained s/Int (complement neg?))]
  (if (zero? n)
    0
    (first
     (jdbc/with-db-transaction []
       (jdbc/do-prepared
        "DELETE FROM fact_paths
           WHERE id IN (SELECT fp.id FROM fact_paths fp
                          WHERE NOT EXISTS (SELECT 1
                                              FROM facts f
                                              WHERE fp.id = f.fact_path_id)
                          LIMIT ?)"
        [n])))))

(defn-validated delete-orphaned-values! :- s/Int
  "Deletes up to n values that are no longer mentioned by any
  factsets, and returns the number actually deleted.  These orphans
  can be created by races between parallel updates since (for
  performance) we don't serialize those transactions.  Via repeatable
  read, an update transaction may decide not to delete values that are
  only referred to by other facts that are being changed in parallel
  transactions to also not refer to the values."
  [n :- (s/constrained s/Int (complement neg?))]
  (if (zero? n)
    0
    (first
     (jdbc/with-db-transaction []
       (jdbc/do-prepared
        "DELETE FROM fact_values
           WHERE id in (SELECT fv.id
                          FROM fact_values fv
                          WHERE NOT EXISTS (SELECT 1
                                              FROM facts f
                                              WHERE fv.id = f.fact_value_id)
                          LIMIT ?)"
        [n])))))

;; NOTE: now only used in tests.
(defn-validated delete-certname-facts!
  "Delete all the facts for certname."
  [certname :- String]
  (jdbc/with-db-transaction []
    (let [factset-id (certname-to-factset-id certname)
          dead-pairs (select-pid-vid-pairs-for-factset factset-id)]
      (jdbc/do-commands (format "DELETE FROM facts WHERE factset_id = %s"
                                factset-id))
      (delete-pending-path-id-orphans! factset-id (set (map first dead-pairs)))
      (delete-pending-value-id-orphans! factset-id dead-pairs)
      (jdbc/delete! :factsets ["id=?" factset-id]))))

(defn-validated insert-facts-pv-pairs!
  [factset-id :- s/Int
   pairs :- (s/cond-pre [(s/pair s/Int "path-id" s/Int "value-id")]
                        #{(s/pair s/Int "path-id" s/Int "value-id")})]
  (when-let [rows (seq (for [[pid vid] pairs]
                         {:factset_id factset-id
                          :fact_path_id pid
                          :fact_value_id vid}))]
    (apply jdbc/insert! :facts rows)))

(defn existing-row-ids
  "Returns a map from value to id for each value that's already in the
   named database column."
  [table column values]
  (into {}
        (for [{:keys [value id]}
              (query-to-vec
               (format
                "WITH values AS (SELECT unnest(?) as vals)
                   SELECT %s AS value, id FROM %s
                   INNER JOIN values ON values.vals = %s"
                column table column)
               (sutils/array-to-param "text" String values))]
          [value id])))

(defn realize-records!
  "Inserts the records (maps) into the named table and returns them
  with their new :id values."
  [table munge-fn records]
  (when (seq records)
    (map #(assoc %1 :id %2)
         records
         (->> records
              (map munge-fn)
              (apply jdbc/insert! table)
              (map :id)))))

(defn realize-paths!
  "Ensures that all paths exist in the database and returns a map of
  paths to ids."
  [pathstrs]
  (if-let [pathstrs (seq pathstrs)]
    (let [existing-path-ids (existing-row-ids "fact_paths"
                                              "path" pathstrs)
          missing-db-paths (set/difference (set pathstrs)
                                           (set (keys existing-path-ids)))]
      (into existing-path-ids
            (->> missing-db-paths
                 (map (comp facts/path->pathmap facts/string-to-factpath))
                 (realize-records! :fact_paths identity)
                 (map #(vector (:path %) (:id %))))))
    {}))

(defn realize-values!
  "Ensures that all valuemaps exist in the database and returns a
  map of value hashes to ids."
  [valuemaps]
  (if-let [valuemaps (seq valuemaps)]
    (let [vhashes (map :value_hash valuemaps)
          existing-vhash-ids (existing-row-ids "fact_values"
                                               (sutils/sql-hash-as-str "value_hash") vhashes)
          missing-vhashes (set/difference (set vhashes)
                                          (set (keys existing-vhash-ids)))]
      (into existing-vhash-ids
            (->> valuemaps
                 (filter (comp missing-vhashes :value_hash))
                 distinct
                 (realize-records! :fact_values #(update % :value_hash sutils/munge-hash-for-storage))
                 (map #(vector (:value_hash %) (:id %))))))
    {}))

(pls/defn-validated add-facts!
  "Given a certname and a map of fact names to values, store records for those
  facts associated with the certname."
  ([fact-data] (add-facts! fact-data true))
  ([{:keys [certname values environment timestamp producer_timestamp]
     :as fact-data} :- facts-schema
    include-hash? :- s/Bool]
   (jdbc/with-db-transaction []
     (jdbc/insert!
      :factsets
      (merge
       {:certname certname
        :timestamp (to-timestamp timestamp)
        :environment_id (ensure-environment environment)
        :producer_timestamp (to-timestamp producer_timestamp)}
       (when include-hash?
         {:hash (sutils/munge-hash-for-storage
                 (shash/generic-identity-hash
                  (dissoc fact-data :timestamp :producer_timestamp)))})))
    ;; Ensure that all the required paths and values exist, and then
    ;; insert the new facts.
    (let [paths-and-valuemaps (facts/facts->paths-and-valuemaps values)
          pathstrs (map (comp facts/factpath-to-string first) paths-and-valuemaps)
          valuemaps (map second paths-and-valuemaps)
          vhashes (map :value_hash valuemaps)
          paths-to-ids (realize-paths! pathstrs)
          vhashes-to-ids (realize-values! valuemaps)]
      (insert-facts-pv-pairs! (certname-to-factset-id certname)
                              (map #(vector (get paths-to-ids %1)
                                            (get vhashes-to-ids %2))
                                   pathstrs vhashes))))))

(defn-validated update-facts!
  "Given a certname, querys the DB for existing facts for that
   certname and will update, delete or insert the facts as necessary
   to match the facts argument. (cf. add-facts!)"
  [{:keys [certname values environment timestamp producer_timestamp] :as fact-data}
   :- facts-schema]

  (jdbc/with-db-transaction []
    (let [factset-id (certname-to-factset-id certname)
          initial-factset-paths-vhashes
          (query-to-vec
           (format "SELECT fp.path, %s AS value_hash FROM facts f
                      INNER JOIN fact_paths fp ON f.fact_path_id = fp.id
                      INNER JOIN fact_values fv ON f.fact_value_id = fv.id
                      WHERE factset_id = ?"
                   (sutils/sql-hash-as-str "fv.value_hash"))
           factset-id)
         ;; Ensure that all the required paths and values exist.
         paths-and-valuemaps (facts/facts->paths-and-valuemaps values)
         pathstrs (map (comp facts/factpath-to-string first) paths-and-valuemaps)
         valuemaps (map second paths-and-valuemaps)
         vhashes (map :value_hash valuemaps)
         paths-to-ids (realize-paths! pathstrs)
         vhashes-to-ids (realize-values! valuemaps)
         ;; Add new facts and remove obsolete facts.
         replacement-pv-pairs (set (map #(vector (paths-to-ids %1)
                                                 (vhashes-to-ids %2))
                                        pathstrs vhashes))
         current-pairs (set (select-pid-vid-pairs-for-factset factset-id))
         [new-pairs rm-pairs] (data/diff replacement-pv-pairs current-pairs)]

     ;; Paths are unique per factset so we can delete solely based on pid.
     (when rm-pairs
       (let [rm-pids (set (map first rm-pairs))]
         (jdbc/do-prepared
          (format "DELETE FROM facts WHERE factset_id = ? AND fact_path_id %s"
                  (jdbc/in-clause rm-pids))
          (cons factset-id rm-pids))))

     (insert-facts-pv-pairs! factset-id new-pairs)

     (when rm-pairs
       (delete-pending-path-id-orphans! factset-id
                                        (set/difference
                                         (set (map first rm-pairs))
                                         (set (map first new-pairs))))
       (delete-pending-value-id-orphans! factset-id rm-pairs))

     (jdbc/update! :factsets
                   {:timestamp (to-timestamp timestamp)
                    :environment_id (ensure-environment environment)
                    :producer_timestamp (to-timestamp producer_timestamp)
                    :hash (-> (dissoc fact-data :timestamp :producer_timestamp)
                              shash/generic-identity-hash
                              sutils/munge-hash-for-storage)}
                   ["id=?" factset-id]))))

;;;;;;;;;;;;;;;;;;;;;;;;;;;;;;;;;;;;;;;;;;;;;;;;;;;;;;;;;;;;;;;;;;;;;;;;;;;;;;;
;;; Reports

(defn update-latest-report!
  "Given a node name, updates the `certnames` table to ensure that it indicates the
   most recent report for the node."
  [node]
  {:pre [(string? node)]}
  (let [latest-report (:id (first (query-to-vec
                                    ["SELECT id FROM reports
                                      WHERE certname = ?
                                      ORDER BY end_time DESC
                                      LIMIT 1" node])))]
    (jdbc/update! :certnames
                  {:latest_report_id latest-report}
                  ["certname = ?" node])))

(defn find-containing-class
  "Given a containment path from Puppet, find the outermost 'class'."
  [containment-path]
  {:pre [(or
          (nil? containment-path)
          (and (coll? containment-path) (every? string? containment-path)))]
   :post [((some-fn nil? string?) %)]}
  (when-not ((some-fn nil? empty?) containment-path)
    ;; This is a little wonky.  Puppet only gives us an array of Strings
    ;; to represent the containment path.  Classes can be differentiated
    ;; from types because types have square brackets and a title; so, e.g.,
    ;; "Foo" is a class, but "Foo[Bar]" is a type with a title.
    (first
     (filter
      #(not (or (empty? %) (kitchensink/string-contains? "[" %)))
      (reverse containment-path)))))

(def store-resources-column? (atom false))
(defn maybe-resources
  [row-map]
  (if @store-resources-column?
    row-map
    (dissoc row-map :resources)))

(defn maybe-environment
  "This fn is most to help in testing, instead of persisting a value of
  nil, just omit it from the row map. For tests that are running older versions
  of migrations, this function prevents a failure"
  [row-map]
  (if (nil? (:environment_id row-map))
    (dissoc row-map :environment_id)
    row-map))

(defn normalize-resource-event
  "Prep `event` for comparison/computation of a hash"
  [event]
  (-> event
      (update :timestamp to-timestamp)
      (update :old_value sutils/db-serialize)
      (update :new_value sutils/db-serialize)
      (assoc :containing_class (find-containing-class (:containment_path event)))))

(defn normalize-report
  "Prep the report for comparison/computation of a hash"
  [{:keys [resources] :as report}]
  (-> report
      (update :start_time to-timestamp)
      (update :end_time to-timestamp)
      (update :producer_timestamp to-timestamp)
      (assoc :resource_events (->> resources
                                   reports/resources->resource-events
                                   (map normalize-resource-event)))))

(pls/defn-validated add-report!*
  "Helper function for adding a report.  Accepts an extra parameter, `update-latest-report?`, which
  is used to determine whether or not the `update-latest-report!` function will be called as part of
  the transaction.  This should always be set to `true`, except during some very specific testing
  scenarios."
  [orig-report :- reports/report-wireformat-schema
   received-timestamp :- pls/Timestamp
   update-latest-report? :- s/Bool]
  (time! (:store-report performance-metrics)
         (let [{:keys [puppet_version certname report_format configuration_version
                       producer_timestamp start_time end_time transaction_uuid environment
                       status noop metrics logs resources resource_events catalog_uuid
                       code_id cached_catalog_status]
                :as report} (normalize-report orig-report)
                report-hash (shash/report-identity-hash report)]
           (jdbc/with-db-transaction []
             (let [certname-id (certname-id certname)
                   row-map {:hash (sutils/munge-hash-for-storage report-hash)
                            :transaction_uuid (sutils/munge-uuid-for-storage transaction_uuid)
                            :catalog_uuid (sutils/munge-uuid-for-storage catalog_uuid)
                            :code_id code_id
                            :cached_catalog_status cached_catalog_status
                            :metrics (sutils/munge-jsonb-for-storage metrics)
                            :logs (sutils/munge-jsonb-for-storage logs)
                            :resources (sutils/munge-jsonb-for-storage resources)
                            :noop noop
                            :puppet_version puppet_version
                            :certname certname
                            :report_format report_format
                            :configuration_version configuration_version
                            :producer_timestamp producer_timestamp
                            :start_time start_time
                            :end_time end_time
                            :receive_time (to-timestamp received-timestamp)
                            :environment_id (ensure-environment environment)
                            :status_id (ensure-status status)}
                   [{report-id :id}] (->> row-map
                                          maybe-environment
                                          maybe-resources
                                          (jdbc/insert! :reports))
                   assoc-ids #(assoc %
                                     :report_id report-id
                                     :certname_id certname-id)]
               (when-not (empty? resource_events)
                 (->> resource_events
                      (sp/transform [sp/ALL :containment_path] #(some-> % sutils/to-jdbc-varchar-array))
                      (map assoc-ids)
                      (apply jdbc/insert! :resource_events)))
               (when update-latest-report?
                 (update-latest-report! certname)))))))

(defn delete-reports-older-than!
  "Delete all reports in the database which have an `producer-timestamp` that is prior to
   the specified date/time."
  [time]
  {:pre [(kitchensink/datetime? time)]}
  (jdbc/delete! :reports ["producer_timestamp < ?" (to-timestamp time)]))

;;;;;;;;;;;;;;;;;;;;;;;;;;;;;;;;;;;;;;;;;;;;;;;;;;;;;;;;;;;;;;;;;;;;;;;;;;;;;;;
;;; Database support/deprecation

(defn db-unsupported-msg
  "Returns a string with an unsupported message if the DB is not supported,
  nil otherwise."
  []
  (when (sutils/db-version-older-than? [9 4])
    (str "PostgreSQL DB versions older than 9.4 are no longer supported."
         "  Please upgrade Postgres and restart PuppetDB.")))

;;;;;;;;;;;;;;;;;;;;;;;;;;;;;;;;;;;;;;;;;;;;;;;;;;;;;;;;;;;;;;;;;;;;;;;;;;;;;;;
;;; Public

(pls/defn-validated add-certname!
  "Add the given host to the db"
  [certname :- String]
  (jdbc/insert! :certnames {:certname certname}))

(defn timestamp-of-newest-record [entity certname]
  (let [query {:select [:producer_timestamp]
               :from [entity]
               :where [:= :certname certname]
               :order-by [[:producer_timestamp :desc]]
               :limit 1}]
    (:producer_timestamp (first (jdbc/query (hcore/format query))))))

(pls/defn-validated have-record-produced-after?
  [entity :- s/Keyword
   certname :- String
   time :- pls/Timestamp]
  (let [time (to-timestamp time)]
    (boolean
     (some-> entity
             (timestamp-of-newest-record certname)
             (.after time)))))

(pls/defn-validated have-newer-record-for-certname?
  [certname :- String
   timestamp :- pls/Timestamp]
  "Returns a truthy value indicating whether a record exists that has
  a producer_timestamp newer than the given timestamp."
  (some (fn [entity]
          (have-record-produced-after? entity certname timestamp))
        [:catalogs :factsets :reports]))

(pls/defn-validated maybe-activate-node!
  "Reactivate the given host, only if it was deactivated or expired before
  `time`.  Returns true if the node is activated, or if it was already active.

  Adds the host to the database if it was not already present."
  [certname :- String
   time :- pls/Timestamp]
  (when-not (certname-exists? certname)
    (add-certname! certname))
  (let [timestamp (to-timestamp time)
        replaced  (jdbc/update! :certnames
                                {:deactivated nil, :expired nil}
                                ["certname=? AND (deactivated<? OR expired<?)"
                                 certname timestamp timestamp])]
    (pos? (first replaced))))

(pls/defn-validated deactivate-node!
  "Deactivate the given host, recording the current time. If the node is
  currently inactive, no change is made."
  ([certname :- String]
   (deactivate-node! certname (now)))
  ([certname :- String timestamp :- pls/Timestamp]
   (if (have-newer-record-for-certname? certname timestamp)
     (log/warnf "Not deactivating node %s because local data is newer than %s."
                certname timestamp)
     (let [sql-timestamp (to-timestamp timestamp)]
       (jdbc/do-prepared "UPDATE certnames SET deactivated = ?
                            WHERE certname=?
                              AND (deactivated IS NULL OR deactivated < ?)"
                         [sql-timestamp certname sql-timestamp])))))

(pls/defn-validated expire-node!
  "Expire the given host, recording the current time. If the node is
  currently expired, no change is made."
  [certname :- String & [timestamp :- pls/Timestamp]]
  (let [timestamp (to-timestamp (or timestamp (now)))]
    (jdbc/do-prepared "UPDATE certnames SET expired = ?
                         WHERE certname=? AND expired IS NULL"
                      [timestamp certname])))

(pls/defn-validated replace-facts!
  "Updates the facts of an existing node, if the facts are newer than the current set of facts.
   Adds all new facts if no existing facts are found. Invoking this function under the umbrella of
   a repeatable read or serializable transaction enforces only one update to the facts of a certname
   can happen at a time.  The first to start the transaction wins.  Subsequent transactions will fail
   as the factsets will have changed while the transaction was in-flight."
  [{:keys [certname producer_timestamp] :as fact-data} :- facts-schema]
  (time! (:replace-facts performance-metrics)
         (if-let [local-factset-producer-ts (timestamp-of-newest-record :factsets certname)]
           (if-not (.after local-factset-producer-ts (to-timestamp producer_timestamp))
             (update-facts! fact-data)
             (log/warnf "Not updating facts for certname %s because local data is newer." certname))
           (add-facts! fact-data))))

(pls/defn-validated add-report!
  "Add a report and all of the associated events to the database."
  [report :- reports/report-wireformat-schema
   received-timestamp :- pls/Timestamp]
  (add-report!* report received-timestamp true))

(defn validate-database-version
  "Check the currently configured database and if it isn't supported,
  notify the user and call fail-fn.  Then (if fail-fn returns) notify
  the user if the database is deprecated."
  [fail-fn]
  (when-let [msg (db-unsupported-msg)]
    (let [msg (utils/attention-msg msg)]
      (utils/println-err msg)
      (log/error msg)
      (fail-fn))))

(def ^:dynamic *orphaned-path-gc-limit* 200)
(def ^:dynamic *orphaned-value-gc-limit* 200)

(defn garbage-collect!
  "Delete any lingering, unassociated data in the database"
  [db]
  (time!
   (:gc performance-metrics)
   (jdbc/with-transacted-connection db
     (delete-unassociated-params!)
     (delete-unassociated-environments!))
   ;; These require serializable because they make the decision to
   ;; delete based on row counts in another table.
   (jdbc/with-transacted-connection' db :serializable
     (delete-orphaned-paths! *orphaned-path-gc-limit*))
   (jdbc/with-transacted-connection' db :serializable
     (delete-orphaned-values! *orphaned-value-gc-limit*))))<|MERGE_RESOLUTION|>--- conflicted
+++ resolved
@@ -652,8 +652,6 @@
    edges :- edge-db-schema]
 
   (update! (:catalog-volatility performance-metrics) (count edges))
-<<<<<<< HEAD
-  
   (doseq [[source target type] edges]
     ;; This is relatively inefficient. If we have id's for edges, we could do
     ;; this in 1 statement.
@@ -666,26 +664,6 @@
                    (sutils/bytea-escape source)
                    (sutils/bytea-escape target)
                    type])))
-=======
-
-  (let [pg? (sutils/postgres?)]
-    (doseq [[source target type] edges]
-      ;; This is relatively inefficient. If we have id's for edges, we could do
-      ;; this in 1 statement.
-      (jdbc/delete! :edges
-                    [(str "certname=?"
-                          " and source=?" (when pg? "::bytea")
-                          " and target=?" (when pg? "::bytea")
-                          " and type=?")
-                     certname
-                     (if pg?
-                       (sutils/bytea-escape source)
-                       source)
-                     (if pg?
-                       (sutils/bytea-escape target)
-                       target)
-                     type]))))
->>>>>>> f67f76b6
 
 (pls/defn-validated insert-edges!
   "Insert edges for a given certname.
