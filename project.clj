(require '[clojure.string :as s])
(use '[clojure.java.shell :only (sh)]
     '[clojure.java.io :only (file)])

(def version-string
  (memoize
   (fn []
     "Determine the version number using 'rake version -s'"
     []
     (if (.exists (file "version"))
       (s/trim (slurp "version"))
       (let [command                ["rake" "package:version" "-s"]
             {:keys [exit out err]} (apply sh command)]
         (if (zero? exit)
           (s/trim out)
           "0.0-dev-build"))))))

(defproject puppetdb (version-string)
  :description "Puppet-integrated catalog and fact storage"

  ;; Abort when version ranges or version conflicts are detected in
  ;; dependencies. Also supports :warn to simply emit warnings.
  ;; requires lein 2.2.0+.
  :pedantic? :abort

  :dependencies [[org.clojure/clojure "1.5.1"]
                 [cheshire "5.2.0"]
                 [org.clojure/core.match "0.2.0-rc5"]
                 [org.clojure/math.combinatorics "0.0.4"]
                 [org.clojure/tools.logging "0.2.6"]
                 [org.clojure/tools.nrepl "0.2.3"]
                 [puppetlabs/tools.namespace "0.2.4.1"]
                 [swank-clojure "1.4.3"]
                 [vimclojure/server "2.3.6" :exclusions [org.clojure/clojure]]
                 [clj-stacktrace "0.2.6"]
                 [metrics-clojure "0.7.0" :exclusions [org.clojure/clojure org.slf4j/slf4j-api]]
                 [clj-time "0.5.1"]
                 [org.clojure/java.jmx "0.2.0"]
                 ;; Filesystem utilities
                 [fs "1.1.2"]
                 ;; Version information
                 [trptcolin/versioneer "0.1.0"]
                 ;; Job scheduling
                 [overtone/at-at "1.2.0"]
                 ;; Nicer exception handling with try+/throw+
                 [slingshot "0.10.3"]
                 [log4j "1.2.17" :exclusions [javax.mail/mail
                                              javax.jms/jms
                                              com.sun.jdmk/jmxtools
                                              com.sun.jmx/jmxri]]
                 ;; Database connectivity
                 [com.jolbox/bonecp "0.7.1.RELEASE" :exclusions [org.slf4j/slf4j-api]]
                 [org.slf4j/slf4j-log4j12 "1.7.5"]
                 [org.clojure/java.jdbc "0.1.1"]
                 [org.hsqldb/hsqldb "2.2.8"]
                 [org.postgresql/postgresql "9.2-1003-jdbc4"]
                 [clojureql "1.0.3"]
                 ;; MQ connectivity
                 [clamq/clamq-activemq "0.4" :exclusions [org.slf4j/slf4j-api]]
                 [org.apache.activemq/activemq-core "5.6.0" :exclusions [org.slf4j/slf4j-api org.fusesource.fuse-extra/fusemq-leveldb]]
                 ;; WebAPI support libraries.
                 [net.cgrand/moustache "1.1.0" :exclusions [ring/ring-core org.clojure/clojure]]
                 [clj-http "0.5.3"]
                 [ring/ring-core "1.1.8"]
                 [ring/ring-jetty-adapter "1.1.8"]
                 [org.apache.commons/commons-compress "1.4.1"]
                 [puppetlabs/kitchensink "0.1.1"]
                 [org.bouncycastle/bcpkix-jdk15on "1.49"]
                 [prismatic/schema "0.2.0"]]

  ;;The below test-selectors is basically using the PUPPETDB_DBTYPE
  ;;environment variable to be the test selector.  The selector below
  ;;will always run a test, unless it has a meta value for that
  ;;dbtype, and that value is falsey, such as
  ;;(deftest ^{:postgres false} my-test-name...)

  :test-selectors {:default (fn [test-var-meta]
                              (let [dbtype (keyword (or (System/getenv "PUPPETDB_DBTYPE")
                                                        "hsql"))]
                                (get test-var-meta dbtype true)))}

  :profiles {:dev {:resource-paths ["test-resources"],
                   :dependencies [[ring-mock "0.1.5"]]}}

  :jar-exclusions [#"leiningen/"]

<<<<<<< HEAD
  :aot [com.puppetlabs.puppetdb.core]
=======
  :aot [com.puppetlabs.puppetdb.core clj-time.core]
>>>>>>> 680415f7
  :main com.puppetlabs.puppetdb.core)<|MERGE_RESOLUTION|>--- conflicted
+++ resolved
@@ -84,9 +84,5 @@
 
   :jar-exclusions [#"leiningen/"]
 
-<<<<<<< HEAD
-  :aot [com.puppetlabs.puppetdb.core]
-=======
   :aot [com.puppetlabs.puppetdb.core clj-time.core]
->>>>>>> 680415f7
   :main com.puppetlabs.puppetdb.core)