--- conflicted
+++ resolved
@@ -60,18 +60,12 @@
                  [org.postgresql/postgresql "9.4-1206-jdbc4"]
 
                  ;; MQ connectivity
-<<<<<<< HEAD
-                 [org.apache.activemq/activemq-broker "5.13.1" :exclusions [org.slf4j/slf4j-api]]
-                 [org.apache.activemq/activemq-kahadb-store "5.13.1" :exclusions [org.slf4j/slf4j-api]]
-                 [org.apache.activemq/activemq-pool "5.13.1" :exclusions [org.slf4j/slf4j-api]]
+                 [org.apache.activemq/activemq-broker "5.13.2" :exclusions [org.slf4j/slf4j-api]]
+                 [org.apache.activemq/activemq-kahadb-store "5.13.2" :exclusions [org.slf4j/slf4j-api]]
+                 [org.apache.activemq/activemq-pool "5.13.2" :exclusions [org.slf4j/slf4j-api]]
 
                  ;; Parsing library required by PQL
                  [instaparse "1.4.1"]
-=======
-                 [org.apache.activemq/activemq-broker "5.13.2"]
-                 [org.apache.activemq/activemq-kahadb-store "5.13.2"]
-                 [org.apache.activemq/activemq-pool "5.13.2"]
->>>>>>> 13aa236f
 
                  ;; bridge to allow some spring/activemq stuff to log over slf4j
                  [org.slf4j/jcl-over-slf4j "1.7.14" :exclusions [org.slf4j/slf4j-api]]
