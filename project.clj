--- conflicted
+++ resolved
@@ -5,13 +5,8 @@
    :password :env/nexus_jenkins_password
    :sign-releases false})
 
-<<<<<<< HEAD
 (def pdb-version "4.0.0-SNAPSHOT")
 (def pe-pdb-version "4.0.0-SNAPSHOT")
-=======
-(def pdb-version "3.2.2-SNAPSHOT")
-(def pe-pdb-version "3.2.2-SNAPSHOT")
->>>>>>> cae3f11e
 
 (def tk-version "1.1.1")
 (def ks-version "1.0.0")
