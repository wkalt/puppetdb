--- conflicted
+++ resolved
@@ -62,15 +62,9 @@
             ["=", "tag", "magical"],
             ["=", ["parameter", "ensure"], "enabled"]
 
-<<<<<<< HEAD
 The available operators are [defined in operators.md](operators.md). Note that
-resource queries *do not support* inequality.
-=======
-The available operators are [defined in
-operators.md](operators.md). Note that resource queries *do not
-support* inequality or subqueries, and regexp matching *is not
+resource queries *do not support* inequality, and regexp matching *is not
 supported* against node status or parameter values.
->>>>>>> 99ef958b
 
 # Response format
 
