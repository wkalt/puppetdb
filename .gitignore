
# Leiningen
/target/
/pom.xml

# Acceptance tests
/junit/
/log/

# Emacs
*#
*~
.#*

<<<<<<< HEAD
# VIM swap files
*.swp
=======
# Local overide for testing config
/test-resources/config/local.clj
>>>>>>> 14a25c2d

# Vagrant
/.vagrant/

<<<<<<< HEAD
# Used by Puppet Labs packaging system
ext/packaging/*
=======
# A generalized temporary area for local use, tmp for
# general temporary items, and scripts for any local
# scripts.
/tmp
/scripts
>>>>>>> 14a25c2d

# Bundler files
/vendor
/Gemfile.lock

<<<<<<< HEAD
# A generalized temporary area for local use, tmp for
# general temporary items, and scripts for any local
# scripts.
tmp
/scripts
=======
# Used by Puppet Labs packaging system
/ext/packaging/

# VIM swap files
*.swp
>>>>>>> 14a25c2d

# The leiningen temporary/local files
.lein-failures
.lein-deps-sum
.lein-repl-history

# lein-checkouts folder
checkouts

# RVM files for localised setups
.ruby-gemset
.ruby-version

# clj-i18n
/resources/puppetlabs/puppetdb/*.class
/resources/locales.clj
/mp-*<|MERGE_RESOLUTION|>--- conflicted
+++ resolved
@@ -12,45 +12,27 @@
 *~
 .#*
 
-<<<<<<< HEAD
-# VIM swap files
-*.swp
-=======
 # Local overide for testing config
 /test-resources/config/local.clj
->>>>>>> 14a25c2d
 
 # Vagrant
 /.vagrant/
 
-<<<<<<< HEAD
-# Used by Puppet Labs packaging system
-ext/packaging/*
-=======
 # A generalized temporary area for local use, tmp for
 # general temporary items, and scripts for any local
 # scripts.
 /tmp
 /scripts
->>>>>>> 14a25c2d
 
 # Bundler files
 /vendor
 /Gemfile.lock
 
-<<<<<<< HEAD
-# A generalized temporary area for local use, tmp for
-# general temporary items, and scripts for any local
-# scripts.
-tmp
-/scripts
-=======
 # Used by Puppet Labs packaging system
 /ext/packaging/
 
 # VIM swap files
 *.swp
->>>>>>> 14a25c2d
 
 # The leiningen temporary/local files
 .lein-failures
