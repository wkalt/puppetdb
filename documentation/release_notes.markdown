---
title: "PuppetDB 3.0 » Release Notes"
layout: default
canonical: "/puppetdb/latest/release_notes.html"
---

[configure_postgres]: ./configure.html#using-postgresql
[pg_trgm]: http://www.postgresql.org/docs/current/static/pgtrgm.html

<<<<<<< HEAD
3.0.0
-----

### Upgrading

* For the best-possible performance and scaling capacity, we recommend
 PostgreSQL version 9.4 or newer with the [`pg_trgm`][pg_trgm]
 extension enabled, as explained [here][configure_postgres], and we
 have officially deprecated versions earlier than 9.2. HSQLDB is
 only recommended for local development because it has a number of
 scaling and operational issues.

* Make sure that all of your PuppetDB instances are shut down, and
 only upgrade one at a time.

* Make sure to upgrade your puppetdb-terminus package (on the host
 where your Puppet Master lives), and restart your master service.

* There are some migrations provided in this release, that may mean
  you have to wait while these run after upgrading. Before upgrading
  you should also ensure you have as much free disk space as you have
  data, as migrations often require temporary duplication of table
  data to succeed.

* You may notice some additional system load for the first 30 to 60
  minutes once the application has started upgrading. This is
  expected, and is due to internal changes in the way we check if
  catalogs are up-to-date.

### Breaking Changes

This release retires all api versions before v4 and promotes v4 to be
the stable API. The following changes have been made since the last
stable release of PuppetDB, which included an experimental v4 API.

* Retire all previously deprecated commands ([PDB-840](https://tickets.puppetlabs.com/browse/PDB-840))

    The currently supported commands and versions are now:

    * replace catalog, v6
    * replace facts, v4
    * deactivate node, v2
    * store report, v5

* All API commands and responses now use underscores, instead of dashes.  ([PDB-698](https://tickets.puppetlabs.com/browse/PDB-698))

    This patch changes our API commands and responses to use underscores instead of
    dashes, which will make it easier to interface with PDB using languages like
    javascript and python.
    
* Change "name" key to "certname" ([PDB-1099](https://tickets.puppetlabs.com/browse/PDB-1099))

    For clarity and consistency across endpoints, the "name" key has
    been changed to "certname" where appropriate. This affects
    responses from the /v4/catalogs endpoint, queries to it, and the
    "replace catalog" and "replace facts" commands.

* Add "noop" flag to reports ([PDB-1177](https://tickets.puppetlabs.com/browse/PDB-1177))

    This adds a "noop" field to the reports object, which is a
    required boolean flag indicating whether the run producing the
    report was a --noop.

* Remove 'com.' prefix from JMX and ActiveMQ endpoints ([PDB-863](https://tickets.puppetlabs.com/browse/PDB-863))

    The 'com.' prefix has been removed from the JMX and ActiveMQ endpoints. They are now in the
    puppetlabs.puppetdb namespace. 

* Retire support for PostgreSQL versions less than 9.3 ([PDB-775](https://tickets.puppetlabs.com/browse/PDB-775))

* Retire support for Debian 6 & Ubuntu 10.04 ([PDB-663](https://tickets.puppetlabs.com/browse/PDB-663))

* Retire `[global]` configuration key event-query-limit ([PDB-693](https://tickets.puppetlabs.com/browse/PDB-693))

* Retire `[database]` configuration key node-ttl-days ([PDB-644](https://tickets.puppetlabs.com/browse/PDB-644))

* Retire `[jetty]` configuration key certificate-whitelist ([PDB-886](https://tickets.puppetlabs.com/browse/PDB-886))

    This now lives in the `[puppetdb]` section. 

* PuppetDB now uses the Ezbake build system ([PDB-663](https://tickets.puppetlabs.com/browse/PDB-663))

    * The old system is still around, until we work out how to do source
      based installations of PuppetDB in this new world. This will be done as
      another piece of work separately.
    * Use the nrepl trapperkeeper service. We provide a warning if
      users use the old `[repl]` block. Instead users must define the
      `[nrepl]` block, and it is no longer possible to choose a `type`
      of repl service.
    * Binaries are now installed in /usr/bin instead of /usr/sbin as per the ezbake
      standards.
    * Lots of template files were transferred into resource/ext, this is what ezbake
      expects.
    * Documentation has moved inside /usr/share/puppetdb/docs to a new location
      depending on the distribution. This is to follow the ezbake standards.
    * Many symlinks were removed from /usr/share/puppetdb that were pointing
      at the /var/lib/puppetdb and /etc/puppetdb/ spaces. This finishes a partially
      completed migration from the past. 

### Deprecations

* Deprecate `[global]` configuration key url-prefix ([PDB-1070](https://tickets.puppetlabs.com/browse/PDB-1070))

    This commit deprecates the use of the `url-prefix` config setting
    under the `[global]` header. If you are currently using this
    setting, you should migrate your configuration as follows:

    * Move your config file to a new directory, called `config` for example.
    * Create a new file in the same directory called `jetty.conf` with this content:
        ```
        web-router-service: {
            "puppetlabs.puppetdb.cli.services/puppetdb-service": "/my-prefix"
        }
        ```

    * Remove the `url-prefix` key from your main config file. 
    * When starting puppetdb, pass your new config _directory_ after `-c` instead of your old config file. 

### New Features

* Add support for hyphenated classnames, supported by Puppet 2.7.x - 3.7.x. ([PDB-1024](https://tickets.puppetlabs.com/browse/PDB-1024))

* Add a '-v' flag to the CLI to get the PuppetDB version. 

* The `reports` database table was using the hash string as its
  primary key, we know have switched to using a smaller bigint primary
  key for that table, which should result in faster joins in most
  cases, and hopefully smaller foreign key indexes sizes for tables
  relating to
  `reports`. ([PDB-1218](https://tickets.puppetlabs.com/browse/PDB-1218))

* The reports endpoint now implements the `latest_report?` query, which
  filters the response to only include reports that are from the
  latest puppet run for each node.
  ([PDB-1244](https://tickets.puppetlabs.com/browse/PDB-1244))

* We have dropped the latest_reports table in favor of storing a reference to
  the latest report of each certname in the certnames table.
  ([PDB-1254](https://tickets.puppetlabs.com/browse/PDB-1254))

* The load testing tool can now optionally use a default set of testing data or
derive data from a PuppetDB export tarball.

#### API changes

* The query parameter for `/v4/events` is now optional ([PDB-1132](https://tickets.puppetlabs.com/browse/PDB-1132))
    
* Add pagination to service query method ([PDB-1071](https://tickets.puppetlabs.com/browse/PDB-1071))

    Add a `paging_options` argument to the service query method.

* Make `/v4/catalogs` queryable ([PDB-1028](https://tickets.puppetlabs.com/browse/PDB-1028))
    
* Add `producer_timestamp` field to factsets and catalogs ([PDB-489](https://tickets.puppetlabs.com/browse/PDB-489))

    On factsets the field is queryable and orderable. 

* Add `resource_events` key to the `store report` command ([PDB-1072](https://tickets.puppetlabs.com/browse/PDB-1072))

    API responses can now be easily used for resubmission as a
    report. This will be helpful in the HA context, where it will reduce
    the number of requests needed to synchronize reports.

* Support `extract` as a top level query operator ([PDB-207](https://tickets.puppetlabs.com/browse/PDB-207))

    This supports a single column or multiple columns. It has been tested for
    facts, events, nodes, reports and resources

#### Operational

* Add Apache-style access logging to PuppetDB packages, and enable it by default  ([PDB-477](https://tickets.puppetlabs.com/browse/PDB-477))

* Add a `--url-prefix` option to the import and export commands in the PuppetDB CLI  ([PDB-1068](https://tickets.puppetlabs.com/browse/PDB-1068))

    This allows import and export to work against a PuppetDB configured with a url prefix. 

* Add the `[puppetdb] disable-update-checking` configuration key ([PDB-158](https://tickets.puppetlabs.com/browse/PDB-158))

    The value defaults to false; see the [configuration](./configure.html) documentation for more details. 

* Support fallback PuppetDB connections ([PDB-954](https://tickets.puppetlabs.com/browse/PDB-954))

    When configuring your connection to PuppetDB, you can now specify a fallback. 
    Instead of the old `server` and `port` config, you can now use a
    `server_urls` config that contains the full path to one or more PuppetDB
    URLs. The old server/port format is still supported.

    This commit also supports a new `server_url_timeout` config. If the
    PuppetDB instance has not responded in the specified number of
    seconds (defaults to 30) it will fail and roll to the next PuppetDB
    url (if one is provided).

* Add factset hash to `replace-facts!` ([PDB-898](https://tickets.puppetlabs.com/browse/PDB-898))

    This commit associates a hash of each factset with the metadata of the factset
    to allow us to easily tell if fact values have changed.

### Bug Fixes and Maintenance

* Improve whitelist failure message ([PDB-1003](https://tickets.puppetlabs.com/browse/PDB-1003))

* Normalize resource event timestamps before storage ([PDB-1241](https://tickets.puppetlabs.com/browse/PDB-1241))

* Add tags to catalog hash ([PDB-332](https://tickets.puppetlabs.com/browse/PDB-332))

* Improve handling of invalid queries ([PDB-950](https://tickets.puppetlabs.com/browse/PDB-950))

* Remove timestamps from factset hash calculation ([PDB-1199](https://tickets.puppetlabs.com/browse/PDB-1199))

* Upgrade to latest trapperkeeper ([PDB-1095](https://tickets.puppetlabs.com/browse/PDB-1095))

* Warn user with unknown config items ([PDB-1067](https://tickets.puppetlabs.com/browse/PDB-1067))

* Fixed a bug in extract with 2 element expressions ([PDB-1064](https://tickets.puppetlabs.com/browse/PDB-1064))

    Previously the query engine would fail if a top-level extract's
    expression had only two elements
    (i.e. `["not" ["=" "certname" "foo.com]]`). This commit adds a
    guard to the extracts used for nested queries to ensure it doesn't
    catch the two clause version of top-level extract.

* Add validation for top-level `extract` fields.  ([PDB-1043](https://tickets.puppetlabs.com/browse/PDB-1043))

* Add validation for `in`/`extract` fields in that are passed in vector form.  ([PDB-722](https://tickets.puppetlabs.com/browse/PDB-722))

* Remove `puts` statements from PuppetDB terminus ([PDB-1020](https://tickets.puppetlabs.com/browse/PDB-1020))

* Retire `facts.strip_internal` (terminus) ([PDB-971](https://tickets.puppetlabs.com/browse/PDB-971))

    This patch adds a `maybe_strip_internal` method to Puppet::Node::Facts::Puppetdb
    that will call `Facts#strip_internal` if the method exists, but Facts#values if
    not. This will allow our terminus to remain backwards compatible when Puppet
    retires the `strip_internal` method and the `timestamp` fact.

* Allow factset hashes to be nil in db

    This is necessary for factsets to function after the PDB-898 migration,
    since existing factsets are not being hashed.

* Fix errors on PDB shutdown ([PDB-880](https://tickets.puppetlabs.com/browse/PDB-880))

    This patch bumps activemq to 5.7.0.  This seems to prevent two errors that
    would sometimes occur on shutdown, one where the broker was stopped before its consumers
    were removed and another where KahaDB batching fails to reset due to the PageFile
    not being loaded.

* Refresh service configuration on package upgrades

    Previously, upgrades were not properly refreshing the service
    information. This adds a conditional restart on upgrades.

* Update rpm spec and systemd service file for pidfile handling

    Previously, the rpm package was creating /var/run/puppetdb at install time for
    pidfile storage. This will break on modern Fedora/RHEL and SUSE systems as
    /var/run (which is a symlink to /run) uses tmpfs and will not persist through a
    reboot.
    
    As the systemd service type is "simple", meaning non-forking, systemd
    manages the process directly, and the PIDfile is not needed or used on
    those platforms.

* Update rpm spec to support systemd in el/fedora and suse

* Update metrics on PDB start ([PDB-653](https://tickets.puppetlabs.com/browse/PDB-653))

    Previously the DLO metrics only updated on a failed command submission, which
    meant restarting PDB would blank the metrics until the next failure. This patch
    initializes DLO metrics on PDB startup if the DLO directory, which is created
    on first failure, already exists.

* Add thread names to logging

    Add thread names to the various logback.xml configuration files
    in this project. This provides us with better traceability when attempting
    to understand where a log message came from.

* The first request to PuppetDB after DB backend restart fails ([PDB-707](https://tickets.puppetlabs.com/browse/PDB-707))

### Documentation Updates

* Add documentation on terminus failover support ([PDB-486](https://tickets.puppetlabs.com/browse/PDB-486))

* Document the web-router-service ([PDB-1070](https://tickets.puppetlabs.com/browse/PDB-1070))

* Update operators doc link for PostgreSQL 9.3 ([PDB-775](https://tickets.puppetlabs.com/browse/PDB-775))

* Add docs for new CRL and cert-chain TK features ([PDB-347](https://tickets.puppetlabs.com/browse/PDB-347))

* Fix the `replace-facts` commands API examples

### Contributors

TODO

=======
2.3.1
-----

PuppetDB 2.3.1 is a backwards-compatible bugfix release that may
notably increase performance for larger installations.

### Upgrading

* For the best-possible performance and scaling capacity, we recommend
  PostgreSQL version 9.4 or newer with the [`pg_trgm`][pg_trgm]
  extension enabled, as explained [here][configure_postgres], and we
  have officially deprecated versions earlier than 9.2.  HSQLDB is
  only recommended for local development because it has a number of
  scaling and operational issues.

* Make sure that all of your PuppetDB instances are shut down, and
  only upgrade one at a time.

* Make sure to upgrade your puppetdb-terminus package (on the host
  where your Puppet master lives), and restart your master service.

### Contributors

John Duarte, Ken Barber, Matthaus Owens, Nick Fagerlund, Russell Mull,
Wyatt Alt, Rob Browning, Ryan Senior, juniorsysadmin

### Changes

* The tk-jetty9-version has been upgraded from 1.2.0 to 1.3.0.
  ([PDB-1307](https://tickets.puppetlabs.com/browse/PDB-1307))

#### Bug Fixes and Maintenance

* We have reworked out table schema and fact value garbage
  collection to ensure that concurrent updates cannot lead
  to fact GC failures.  Before this fix PuppetDB, under high load,
  could end up in a situation which would produce PostgreSQL log
  messages like this:

    ERROR:  update or delete on table "fact_paths" violates foreign key constraint "fact_values_path_id_fk" on table "fact_values"
    DETAIL:  Key (id)=(11) is still referenced from table "fact_values".
    STATEMENT:  COMMIT

  The fix for this problem may also significantly increase PuppetDB's
  performance in some situations.
  ([PDB-1031](https://tickets.puppetlabs.com/browse/PDB-1031)
   [PDB-1224](https://tickets.puppetlabs.com/browse/PDB-1224)
   [PDB-1225](https://tickets.puppetlabs.com/browse/PDB-1225)
   [PDB-1226](https://tickets.puppetlabs.com/browse/PDB-1226)
   [PDB-1227](https://tickets.puppetlabs.com/browse/PDB-1227))

* Report timestamps should be hashed consistently now.
  ([PDB-1286](https://tickets.puppetlabs.com/browse/PDB-1286))

* The facter requirement has been removed from the RPM specfile.
  ([PDB-1303](https://tickets.puppetlabs.com/browse/PDB-1303))

#### Documentation

* The documentation has been updated for Puppet 4.
  ([PDB-1305](https://tickets.puppetlabs.com/browse/PDB-1305))

* Omitted .html extensions have been added to some the links in the
  2.3.0 release notes.

* The documentation sidebar (TOC) is now hosted in the PuppetDB
  repository. ([PDB-1319](https://tickets.puppetlabs.com/browse/PDB-1319))
>>>>>>> 63660a25

2.3.0
-----

PuppetDB 2.3.0 is a backwards-compatible release that adds support for
Puppet 4.

### Upgrading

* For the best-possible performance and scaling capacity, we recommend
  PostgreSQL version 9.4 or newer with the [`pg_trgm`][pg_trgm]
  extension enabled, as explained [here][configure_postgres], and we
  have officially deprecated versions earlier than 9.2.  HSQLDB is
  only recommended for local development because it has a number of
  scaling and operational issues.

* Make sure that all of your PuppetDB instances are shut down, and
  only upgrade one at a time.

* Make sure to upgrade your puppetdb-terminus package (on the host
  where your Puppet master lives), and restart your master service.

### Contributors

Andrew Roetker, Erik Dalén, Jean Bond, Ken Barber, Preben Ingvaldsen,
Rob Braden, Rob Browning, Rob Nelson, Roger Ignazio, Russell Mull,
Ryan Senior, and Wyatt Alt

### Changes

#### New Features

* PuppetDB now supports Puppet 4
  ([RE-3879](https://tickets.puppetlabs.com/browse/RE-3879))

* To support Puppet 2.7.x - 3.7.x. PuppetDB now handles hyphenated
  classnames
  ([PDB-1024](https://tickets.puppetlabs.com/browse/PDB-1024)
  [PDB-1277](https://tickets.puppetlabs.com/browse/PDB-1277))

#### Deprecations

* The `certificate-whitelist` setting has been moved from `[jetty]` to
  the `[puppetdb]` section of the configuration file, and the old
  location has been deprecated.
  ([PDB-813](https://tickets.puppetlabs.com/browse/PDB-813))

#### Bug Fixes and Maintenance

* NULL environment_ids should no longer prevent garbage collection.
  ([PDB-1076](https://tickets.puppetlabs.com/browse/PDB-1076))

    If a factset, report, or catalog is migrated from an earlier
    PuppetDB version or is submitted via an earlier puppetdb-terminus
    version, it will have NULL for the environment_id.  Previously
    that could prevent PuppetDB from cleaning up any environments at
    all.  The fix should also improve collection performance.

* The puppet-env script should no longer contain invalid code.
  Previously commands could end up on the same line, preventing (for
  example) environment variables from being set
  correctly. ([PDB-1212](https://tickets.puppetlabs.com/browse/PDB-1212))

* PuppetDB now uses the new Puppet Profiler API.
  ([PUP-3512](https://tickets.puppetlabs.com/browse/PUP-3512))

* `Profiler.profile()` should now be called with the correct arguments
  across all supported versions.
  ([PDB-1029](https://tickets.puppetlabs.com/browse/PDB-1029))

* PuppetDB has migrated to a newer version of Trapperkeeper which
  among other things, should help alleviate some startup failures on
  systems with larger CPU core counts.
  ([PDB-1247](https://tickets.puppetlabs.com/browse/PDB-1247))

* The factset endpoint should no longer accept some unused and
  unintentionally accepted arguments.

#### Documentation

* The documentation for the `<=` and `>=`
  [operators](./api/query/v2/operators.html) has been fixed (the
  descriptions were incorrectly reversed).

* The firewall and SELinux requirements have been documented
  [here](./connect_puppet_master.html).
  ([PDB-137](https://tickets.puppetlabs.com/browse/PDB-137))

* Broken links have been fixed in the
  [connection](./connect_puppet_master.html) and [commands](./api/commands.html)
  documentation.

* A missing `-L` option has been added to a curl invocation
  [here](./install_from_souce.html).

* An incorrect reference to "Java" has been changed to "JVM" in the
  [configuration](./configure.html) documentation.

* The relationship between "MQ depth" and "Command Queue depth" has
  been clarified in the [tuning and maintenance](./maintain_and_tune.html)
  documentation.

* An example that uses curl with SSL to communicate with Puppet
  Enterprise has been added to the [curl](./api/query/curl.html)
  documentation.

* Some minor edits have been made to the
  [fact-contents](./api/query/v4/fact-contents.html),
  [connection](./connect_puppet_master.html), and
  [KahaDB Corruption](./trouble_kahadb_corruption.html) documentation.

#### Testing

* The tests have been adjusted to accommodate Puppet 4.
  ([PDB-1052](https://tickets.puppetlabs.com/browse/PDB-1052)
  [PDB-995](https://tickets.puppetlabs.com/browse/PDB-995)
  [PDB-1271](https://tickets.puppetlabs.com/browse/RE-1271)
  [68bf176e0bd4d51c1ba3](https://github.com/puppetlabs/puppetdb/commit/68bf176e0bd4d51c1ba36909f4966671379a775e)
  [9ef68b635d1bb1f5338b](https://github.com/puppetlabs/puppetdb/commit/9ef68b635d1bb1f5338b3e40034a2ed787f2e107))

* The memory limit has been raised to 4GB for Travis CI tests.
  ([PDB-1202](https://tickets.puppetlabs.com/browse/PDB-1202))

* For now, the Fedora acceptance tests pin Puppet to 3.7.3.
  ([PDB-1200](https://tickets.puppetlabs.com/browse/PDB-1200))

* The Puppet version used by the spec tests can now be specified.
  ([PDB-1012](https://tickets.puppetlabs.com/browse/PDB-1012))

    The desired puppet version can be selected by setting the
    puppet_branch environment variable.  Values of `latest` and
    `oldest` will select the latest and oldest supported versions of
    puppet respectively.

* The bundler `--retry` argument is now used during acceptance
  testing.

* Retriable has been pinned to version `~> 1.4` to avoid Ruby 1.9.x
  incompatible versions.

* The tree-generator should be less likely to generate inappropriate test data.
  ([PDB-1109](https://tickets.puppetlabs.com/browse/PDB-1109))

* The source of the Leiningen command has been updated.
  ([OPS-5175](https://tickets.puppetlabs.com/browse/OPS-5175))

* The ec2 acceptance test template's el-5 image has been updated.
  ([7cd01ac051c719c6c768](https://github.com/puppetlabs/puppetdb/commit/68bf176e0bd4d51c1ba36909f4966671379a775e))

* Some v4 node test failures should no longer be hidden.
  ([PDB-1017](https://tickets.puppetlabs.com/browse/PDB-1017))

* Pull request testing now invokes a script from the repository
  instead of the Jenkins job.
  ([PDB-1034](https://tickets.puppetlabs.com/browse/PDB-1034))

* The Gemfile pins i18n to `~> 0.6.11` for Ruby 1.8.7 to prevent
  activesupport from pulling in a version of i18n that isn't
  compatible with Ruby 1.8.7.

* The acceptance tests now use Virtual Private Cloud (VPC) hosts.

* The Beaker AWS department (`BEAKER_department`) is now set to
  `eso-dept` for the acceptance tests to improve AWS usage reporting.

* The legacy certificate whitelist test has been fixed.
  ([PDB-1247](https://tickets.puppetlabs.com/browse/PDB-1247))

2.2.2
-----

PuppetDB 2.2.2 is a backwards-compatible security release to update our default
ssl settings and tests in response to the POODLE SSLv3 vulnerability disclosed 10/14/2014.

(see http://web.nvd.nist.gov/view/vuln/detail?vulnId=CVE-2014-3566)

### Before Upgrading

* For best-possible performance and scaling capacity, we recommend using the latest version of PostgreSQL (9.3 or higher).
We have officially deprecated PostgreSQL 9.1 and below. If you are using HSQLDB for production,
we also recommended switching to PostgreSQL at least 9.3, as HSQLDB has a number of scaling
and operational issues and is only recommended for testing and proof of concept installations.

* For PostgreSQL 9.3 we advise that users install the PostgreSQL extension `pg_trgm` for increased
indexing performance for regular expression queries. Using the command `create extension pg_trgm`
as PostgreSQL super-user and before starting PuppetDB will allow these new indexes to be created.

* Ensure during a package upgrade that you analyze any changed configuration files. For Debian
you will receive warnings when upgrading interactively about these files, and for RedHat based
distributions you will find that the RPM drops .rpmnew files that you should diff and ensure
that any new content is merged into your existing configuration.

* Make sure all your PuppetDB instances are shut down and only upgrade one at a time.

* As usual, don't forget to also upgrade your puppetdb-terminus package
(on the host where your Puppet master lives), and restart your
master service.

* If you receive the error "Could not open
/etc/puppet/log4j.properties" or "Problem parsing XML document",
this is because we have changed the packaged config.ini to point at a new logging configuration file:
logback.xml. However during package installation some package managers
will cowardly refuse to just update config.ini, this in particular
affects RPM. After upgrading you should ensure any .rpmnew files are
reviewed and that changes to our vendored version are now merged with
your version of config.ini on disk. See
[PDB-656](https://tickets.puppetlabs.com/browse/PDB-656) for more details.

* If you are running Ubuntu 12.04 and Ruby 1.9.3-p0 you may find
that you will sometimes receive the error "idle timeout expired" in your
Puppet agent/master logs and your PuppetDB logs. This is due to a bug
in that version of Ruby in particular. See
[PDB-686](https://tickets.puppetlabs.com/browse/PDB-686) for more details.

### Contributors

Ken Barber, Ryan Senior

#### Security
* [PDB-962](https://tickets.puppetlabs.com/browse/PDB-962)

    This commit changes the default ssl protocol in the Jetty config from SSLv3 to TLSv1.
    If the user has specified SSLv3, this is allowed, but the user will be warned.

#### Testing
* [PDB-964](https://tickets.puppetlabs.com/browse/PDB-964)

    Change tests to use TLSv1 to avoid dependency issues on sites dropping TLSv1.

* [PDB-952](https://tickets.puppetlabs.com/browse/PDB-952)

     Add acceptance tests for CentOS 7

#### Documentation

* Update docs to include --tlsv1 in all https curl examples

2.2.1
-----

PuppetDB 2.2.1 consists of bug fixes and documentation updates and is
backwards compatible with PuppetDB 2.2.0.

### Before Upgrading

* For best-possible performance and scaling capacity, we recommend using the latest version of PostgreSQL (9.3 or higher).
We have officially deprecated PostgreSQL 9.1 and below. If you are using HSQLDB for production,
we also recommended switching to PostgreSQL at least 9.3, as HSQLDB has a number of scaling
and operational issues and is only recommended for testing and proof of concept installations.

* For PostgreSQL 9.3 we advise that users install the PostgreSQL extension `pg_trgm` for increased
indexing performance for regular expression queries. Using the command `create extension pg_trgm`
as PostgreSQL super-user and before starting PuppetDB will allow these new indexes to be created.

* Ensure during a package upgrade that you analyze any changed configuration files. For Debian
you will receive warnings when upgrading interactively about these files, and for RedHat based
distributions you will find that the RPM drops .rpmnew files that you should diff and ensure
that any new content is merged into your existing configuration.

* Make sure all your PuppetDB instances are shut down and only upgrade one at a time.

* As usual, don't forget to also upgrade your puppetdb-terminus package
(on the host where your Puppet master lives), and restart your
master service.

* If you receive the error "Could not open
/etc/puppet/log4j.properties" or "Problem parsing XML document",
this is because we have changed the packaged config.ini to point at a new logging configuration file:
logback.xml. However during package installation some package managers
will cowardly refuse to just update config.ini, this in particular
affects RPM. After upgrading you should ensure any .rpmnew files are
reviewed and that changes to our vendored version are now merged with
your version of config.ini on disk. See
[PDB-656](https://tickets.puppetlabs.com/browse/PDB-656) for more details.

* If you are running Ubuntu 12.04 and Ruby 1.9.3-p0 you may find
that you will sometimes receive the error "idle timeout expired" in your
Puppet agent/master logs and your PuppetDB logs. This is due to a bug
in that version of Ruby in particular. See
[PDB-686](https://tickets.puppetlabs.com/browse/PDB-686) for more details.

### Contributors

Justin Holguin, Ken Barber, Kylo Ginsberg, Russell Sim, Ryan Senior and Wyatt Alt.

### Database and Performance

* [PDB-900](https://tickets.puppetlabs.com/browse/PDB-900) Make performance improvements to fact values GC process

    Switched from a background thread to cleanup orphaned fact_values to one
    that deletes as it goes. Switching to deferred constraints also
    significantly improved performance on PostgreSQL. Deferred constraints are
    not available in HSQLDB, but since HSQLDB is unlikely to be running at the
    scale that will surface the issue, simply switching to delete-as-you-go
    should be sufficient to mitigate the issue to the extent that HSQL
    installations are affected.

### Bug Fixes and Maintenance

* [PDB-847](https://tickets.puppetlabs.com/browse/PDB-847) remove GlobalCheck for PE compatibility

    This patch deletes the GlobalCheck method that ran before each call to
    the PDB indirectors to check that the running version of Puppet was greater
    than 3.5. The check is redundant because Puppet 3.5 is a requirement for
    puppetdb-terminus and was causing a bug by mis-parsing PE semvers.

* [PDB-707](https://tickets.puppetlabs.com/browse/PDB-707) The first request to PuppetDB after DB backend restart fails

    This patch adds retry handling for 57P01 failures, which result in an
    PSQLException with a status code of 08003. The patch has been made
    forward compatible by catching all SQLExceptions with this status code.

    Version 0.8.0-RELEASE of Bonecp does not throw the correct sql state code
    today, however a patch has been raised to make this happen so we can
    upgrade to this version in the future.

* [PDB-653](https://tickets.puppetlabs.com/browse/PDB-653) DLO metrics don't update on PDB startup

    Previously, the DLO metrics only updated on a failed command submission, which
    meant restarting PDB would blank the metrics until the next failure. This patch
    initializes DLO metrics on PDB startup if the DLO directory, which is created
    on first failure, already exists.

* [PDB-865](https://tickets.puppetlabs.com/browse/PDB-865) PDB 2.2 migration fails when nodes have no facts

    This patch handles an error that occurs if a user attempts the 2.2 upgrade
    with nodes that have no associated facts in the database, and adds some
    additional testing around the migration.

* [PDB-868](https://tickets.puppetlabs.com/browse/PDB-868) Add exponential backoffs for db retry logic

    This patch increases the number of retries and adds exponential backoff
    logic to avoid the case where the database is still throwing errors for a short
    period of time. This commonly occurs during database restarts.

* [PDB-905](https://tickets.puppetlabs.com/browse/PDB-905) Fix containment-path for skipped events

    We had removed some < v4 reporting code as part of the last release, but I had
    also accidentally removed containment-path for skipped events. This was an
    effort to drop older Puppet support basically.

    This patch fixes that problem, and fixes the tests.

    I've also cleaned up a couple of other typos and style items, plus
    removed one more case of < v4 report format checking.

* [PDB-904](https://tickets.puppetlabs.com/browse/PDB-904) Switch fact_values.value_string trgm index to be GIN not GIST

    There were reports of crashing due to a bug in pg_trgm indexing when a
    large fact value was loaded into PuppetDB.

    This patch removes the old index via migration, and will then replace it
    with the index handling mechanism.

* Add thread names to logging

    This patch adds thread names to the various logback.xml configuration files
    in this project. This provides us with better traceability when attempting
    to understand where a log message came from.

### Documentation

* [DOCUMENT-18](https://tickets.puppetlabs.com/browse/DOCUMENT-18) Mention DLO cleanup in docs

* [PDB-347](https://tickets.puppetlabs.com/browse/PDB-347) Add docs for new CRL and cert-chain TK features

* Updated contributor link to https://cla.puppetlabs.com/

### Testing

* [PDB-13](https://tickets.puppetlabs.com/browse/PDB-13) Add acceptance test for Debian Wheezy

    This patch adds Debian Wheezy to our acceptance tests.

* Allow beaker rake task to accept preserve-hosts options

    In the past it just allowed true/false, but the current beaker accepts a series
    of options, including 'onfail'. This change passes through the value specified
    in the environment variable BEAKER_PRESERVE_HOSTS.

* Remove deprecated open_postgres_port option from puppetdb helper class

2.2.0
-----

This release was primarily focused on providing structured facts support for PuppetDB. Structured facts
allow a user to include hashes and arrays in their fact data, but also it provides the availability of
proper typing to include the storage of integers, floats, booleans as well as strings.

This release introduces the ability to store structured facts in PuppetDB, and use some new enhanced API's
to search and retrieve that data also.

With this change we have introduced the capability to store and retrieve trusted facts, which
are stored and retrieved in the same way as structured facts.

### Before Upgrading

* It is recommended for greater scaling capabilities and performance, to use the latest version of PostgreSQL (9.3 or higher).
We have officially deprecated PostgreSQL 9.1 and below. If you are using HSQLDB for production,
it is also recommended that you switch to PostgreSQL at least 9.3, as HSQLDB has a number of scaling
and operational issues, and is only recommended for testing and proof of concept installations.

* For PostgreSQL 9.3 you are advised to install the PostgreSQL extension `pg_trgm` for increased
indexing performance for regular expression queries. Using the command `create extension pg_trgm`
as PostgreSQL super-user and before starting PuppetDB will allow these new indexes to be created.

* Ensure during a package upgrade that you analyze any changed configuration files. For Debian
you will receive warnings when upgrading interactively about these files, and for RedHat based
distributions you will find that the RPM drops .rpmnew files that you should diff and ensure
that any new content is merged into your existing configuration.

* Make sure all your PuppetDB instances are shut down and only upgrade one at a time.

* As usual, don't forget to upgrade your puppetdb-terminus package
also (on the host where your Puppet master lives), and restart your
master service.

* If you receive the error "Could not open
/etc/puppet/log4j.properties" or "Problem parsing XML document",
this is because we have changed the packaged config.ini to point at a new logging configuration file:
logback.xml. However during package installation some package managers
will cowardly refuse to just update config.ini, this in particular
affects RPM. After upgrading you should ensure any .rpmnew files are
reviewed and that changes to our vendored version are now merged with
your version of config.ini on disk. See
[PDB-656](https://tickets.puppetlabs.com/browse/PDB-656) for more details.

* If you are running Ubuntu 12.04 and Ruby 1.9.3-p0 then you may find
that you will sometimes receive the error "idle timeout expired" in your
Puppet agent/master logs, and your PuppetDB logs. This is due to a bug
in that version of Ruby in particular. See
[PDB-686](https://tickets.puppetlabs.com/browse/PDB-686) for more details.

### Contributors

Brian Cain, Eric Timmerman, Justin Holguin, Ken Barber, Nick Fagerlund, Ryan Senior and Wyatt Alt.

### New Features

#### New Endpoints

* [/v4/fact-contents](./api/query/v4/fact-contents.html)

    This end-point provides a new view on fact data, with structure in mind. It provides a way to
    traverse a structured facts paths and their values to search for and retrieve data contained deep within hashes,
    arrays and combinations there-of.

* [/v4/fact-paths](./api/query/v4/fact-paths.html)

    To aid with client application autocompletion and ahead-of-time fact schema layout this endpoint
    will provide the client with a full list of potential fact paths and their value types. This data
    is primarily used by user agents that wish to perhaps confine input via a form, or provide some
    level of autocompletion advice for a user typing a fact search.

* [/v4/factsets](./api/query/v4/factsets.html)

    This endpoint has been created to facilitate retrieval of factsets submitted
    for a node. With structured facts support, this includes preserving the type of the fact
    which may include a hash, array, real, integer, boolean or string.

    We have now switched to using this endpoint for the purposes of `puppetdb export`.
    This allows us to grab a whole node factsets in one go, in the past we would have to reassemble multiple top
    level facts to achieve the same results.

#### Changes to Endpoints

* [/v4/facts](./api/query/v4/facts)

    This endpoint is now capable of returning structured facts. Facts that contain hashes, arrays, floats, integers,
    booleans, strings (and combinations thereof) will be preserved when stored and able to now be returned via this
    endpoint.

* [/v3/facts](./api/query/v3/facts)

    This endpoint will return JSON stringified structured facts to preserve backwards compatibility.

#### Operators

* [`in` and `extract` (version 4)](./api/query/v4/operators.html#in)

    We have modified the v4 IN and EXTRACT operators to accept multiple fields at once.
    This allows the following...

        ["and" ["in", "name",
                 ["extract", "name", [select-fact-contents ["=","value",10]]]]
               ["in", "certname",
                 ["extract", "certname", [select-fact-contents ["=", "value", 10]]]]]

    to be re-written as

        ["in", ["name","certname"],
          ["extract", ["name", "certname"], ["select-fact-contents", ["=", "value", 10]]]]

    This was made to allow users to combine the `fact-contents` endpoint with the `facts` endpoint to combine the power
    of hierachical searching and aggregate results.

* [`~>` (version 4)](./api/query/v4/operators.html#regexp-array-match)

    This new operator was designed for the `path` field type to allow for matching a path
    against an array of regular expressions. The only endpoints that contains such fields today
    are [/v4/fact-contents](./api/query/v4/fact-contents.html) and [/v4/fact-paths](./api/query/v4/fact-paths).

#### Commands

In preparation for some future work, we have provided the ability to pass a `producer-timestamp` field via the `replace facts` and `replace catalogs` commands.
For `replace facts` we have also added the ability to pass any JSON object as the keys to the `value` field.

Due to these two changes, we have cut new versions of these commands for this release:

* [`replace catalog` version 5](./api/wire_format/catalog_format_v5.html)
* [`replace facts` version 3](./api/wire_format/facts_format_v3.html)

The older versions of the commands are immediately deprecated.

#### Terminus

The terminus changes for structured facts are quite simple, but significant:

* We no longer convert structured data to strings before submission to PuppetDB.
* Trusted facts have now been merged into facts in our terminus under the key `trusted`.

This means that for structured and trusted fact support all you have to do is enable them in Puppet,
and PuppetDB will start storing them immediately.

#### Database and Performance

* As part of the work for PDB-763 we have added a new facility to nag users to install the `pg_trgm` extension so we
  can utilize this index type for regular expression querying. This work is new, and only works on PostgreSQL 9.3 or higher.

* We have added two new garbage collection SQL cleanup queries to remove stale entries for structured facts.

#### Import/Export/Anonymization

All these tools have been modified to support structured facts. `export` specifically uses the new `/v4/factsets` endpoint now.

### Deprecations and Retirements

* We have now deprecated PostgreSQL 9.1 and older
* We no longer produce packages for Ubuntu 13.10 (it went EOL on July 17 2014)

### Bug Fixes and Maintenance

* [PDB-762](https://tickets.puppetlabs.com/browse/PDB-762) Fix broken export

    This pull request fixes a malformed post-assertion in the events-for-report-hash
    function that caused exports to fail on unchanged reports. Inserting proper
    parentheses made it apparent that a seq, rather than a vector, should be the
    expected return type.

* [PDB-826](https://tickets.puppetlabs.com/browse/PDB-826) Fix pathing for puppetdb-legacy

    For PE the puppetdb-legacy scripts (such as puppetdb-ssl-setup) expect the
    puppetdb script to be in the path. This assumption isn't always true, as we
    install PE in a weird place.

    This patch adjusts the PATH for this single exec so that it also includes
    the path of the directory where the original script is found, which is usually
    /opt/puppet/sbin.(PDB-826) Fix pathing for puppetdb-legacy

* [PDB-764](https://tickets.puppetlabs.com/browse/PDB-764) Malformed post conditions in query.clj.

    This fixes some trivial typos in query.clj that had previously caused some
    post-conditions to go unenforced.

### Documentation

* [DOCUMENT-97](https://tickets.puppetlabs.com/browse/DOCUMENT-97) Mention updating puppetdb module

    Upgrading PuppetDB using the module is pretty easy, but we should point
    out that the module should be updated *first*.

* [PDB-550](https://tickets.puppetlabs.com/browse/PDB-550) Update PuppetDB docs to include info on [LibPQFactory](./postgres_ssl.html)

    We have now updated our PostgreSQL SSL connectivity to documentation to include
    details on how to use the LibPQFactory methodology. This hopefully will alleviate
    the need to modify your global JVM JKS when using Puppet and self-signed certificates.

* Fix example for nodes endpoint to show 'certname' in response

* Revise API docs for updated info, clarity, consistency, and formatting

    This revision touches most of the pages in the v3 and v4 API docs, as well as
    the release notes. We've:

    * Standardized some squirmy terminology
    * Adjusted the flow of several pages
    * Caught two or three spots where the docs lagged behind the implementation
    * Made the Markdown syntax a little more portable (summary: Let's not use the
      "\n: " definition list syntax anymore. Multi-graf list items and nested lists
      get indented four spaces, not two or three.)
    * Added context about how certain objects work and how they relate to other objects
    * Added info about how query operators interact with field data types

* Change some old URLs, remove mentions of inventory service.

    Some of these files have moved, and others should point to the latest version
    instead of a specific version.

    And the inventory service is not really good news anymore. People should just
    use puppetdb's api directly.

### Testing

* [PDB-822](https://tickets.puppetlabs.com/browse/PDB-822) Change acceptance tests to incorporate structured facts.

    This patch augments our basic_fact_retrieval and import_export acceptance tests
    to include structured facts, and also bumps the version of the nodes query in
    the facts/find indirector so structured facts are returned when puppet facts
    find is issued to the PDB terminus.

* Split out acceptance and unit test gems in a better way

    We want to avoid installing all of the unit test gems when running acceptance.
    This patch moves rake into its own place so we can use `--without test` with bundler properly.

* Switch confine for basic test during acc dependency installation

    The way we were using confine was wrong, and since this is now more strict
    in beaker it was throwing errors in the master smoke tests. This patch
    just replaces it for a basic include? on the master platform instead.

* Fix old acceptance test refspec issue

    The old refspec for acceptance testing source code only really worked for the
    PR testing workflow. This patch makes it work for the command line or polling
    based workflow as well.

    Without it, it makes it hard to run beaker acceptance tests from the command
    line.

2.1.0
-----

PuppetDB 2.1.0 is a feature release focusing on new query
capabilities, streaming JSON support on all endpoints and a new report
status field for determining if a Puppet run has failed. Note that
this release is backward compatible with 2.0.0, but users must upgrade
PuppetDB terminus to 2.1.0 when upgrading the PuppetDB instance to
2.1.0.

Things to take note of before upgrading:

* If you receive the error "Could not open
/etc/puppet/log4j.properties" or "Problem parsing XML document",
this is because we have changed the packaged config.ini to point at a new logging configuration file:
logback.xml. However during package installation some package managers
will cowardly refuse to just update config.ini, this in particular
affects RPM. After upgrading you should ensure any .rpmnew files are
reviewed and that changes to our vendored version are now merged with
your version of config.ini on disk. See
[PDB-656](https://tickets.puppetlabs.com/browse/PDB-656) for more details.

* If you are running Ubuntu 12.04 and Ruby 1.9.3-p0 then you may find
that you will sometimes receive the error "idle timeout expired" in your
Puppet agent/master logs, and your PuppetDB logs. This is due to a bug
in that version of Ruby in particular. See
[PDB-686](https://tickets.puppetlabs.com/browse/PDB-686) for more details.

* Make sure all your PuppetDB instances are shut down and only upgrade
one at a time.

* As usual, don't forget to upgrade your puppetdb-terminus package
also (on the host where your Puppet master lives), and restart your
master service.

New Features:

* (PDB-660) Switch all query endpoints to stream JSON results

    The following endpoints have been switched over to streaming:

    - event-counts
    - reports
    - nodes
    - environments
    - events

    Using 'event-query-limit' is now deprecated, use the normal
    paging/streaming functionality to achieve the same results.

* (PDB-658, PDB-697) Implement new "query engine" for v4

    This rewrite of the v4 API query infrastructure unifies query
    operators across all endpoints. Each endpoint now supports all
    operators appropriate for the given field of that type. As an
    example, any string field can now be searched by regular expression.
    All dates can be search with inequality operators like < or > for
    searching via date ranges. There are also many new queryable fields.
    Below summarizes the new features of the switch to this query engine

    events endpoint
     - Added configuration-version as a queryable field
     - Added containment-path as a queryable field (queryable in a way similar to tags)

    nodes endpoint
     - Added facts-timestamp, catalog-timestamp, report-timestamp    as a queryable field

    reports endpoint
     - Added puppet-version, report-format, configuration-version, start-time,
         end-time, receive-time, transaction-uuid as queryable fields

    null? operator
     - new operator that checks for the presence or absence of a value

    Some endpoints previously returned NULL values when using a "not"
    query such as ["not", ["=", "line", 10]]. The query engine follows
    SQL semantics, so if you want NULL values, you should explicty ask
    for it like:

    ["or",
        ["not", ["=", "line", 10]]
        ["null?", "line" true]]

* (PDB-162) Add regexp support to resource parameter queries

    The query engine supported this, but the existing "rewrite" rule, to go
    from the shorthand parameter syntax to the nested resource query didn't
    recognize ~. That is fixed with this commit, so regexps will now work on parameters.

* (PDB-601) Do not require query operator on reports endpoint

    With this pull request, hitting the reports endpoint without a query argument
    will return the full reports collection.    This behavior is consistent with
    that of the nodes, facts, and resources endpoints.

* (PDB-651) Allow the web app URL prefix to be configurable

    Previously PuppetDB always used the context root "/", meaning all
    queries etc would be something like
    "http://localhost:8080/v4/version". This change allows users to
    specify a different context root, like
    "http://localhost:8080/my-context-root/v4/version". See the
    url-prefix configuration documentation for more info

* (PDB-16) Add status to stored reports

    Previously there was no way to distinguish between failed puppet runs
    and successful puppet runs as we didn't store report status. This commit
    adds support for report status to the "store report" command, v4 query
    API and model.

* (PDB-700) Allow changes to maxFrameSize in activemq

    maxFrameSize previously defaulted to 100 MB.    Now default is 200 MB with user
    configurability.

Bug Fixes and Maintenance:

* (PDB-675) Fix Debian/Ubuntu PID missing issue

    In the past in Debian and Ubuntu releases we had issues where the
    PuppetDB system V init scripts were not stopping the PuppetDB
    process whenever a PID file was missing. This patch now introduces a
    fallback that will kill any java process running as the puppetdb
    user, if the PID file is missing.

* (PDB-551) Created a versioning policy document

    This document let's consumers of the PuppetDB API know what to
    expect from an API perspective when new versions of PuppetDB are
    release. This document is a separate page called "Versioning Policy"
    and is included in our API docs

* (PDB-164) Add documentation for select-nodes subquery operator

    This pull request supplies V4 API documentation for the select-nodes subquery
    operator, which was previously supported but undocumented.

* (PDB-720) Fix services test with hard coded Jetty port

    Fixed this issue by moving code that dynamically picks a free port out
    of import-export-roundtrip and into a separate ns. I just switched the
    services test to use that code and there should no longer be conflicts.

* (RE-1497) Remove quantal from build_defaults

    This commit removes quantal from all build defaults because it is end of
    life. It removes the defaults from the build_defaults yaml.

* (PDB-240) Replace anonymize.clj read-string with clojure.edn/read-string

    This patch replaces a call to read-string in anonymize.clj with a call to
    clojure.edn/read-string. Unlike clojure.core/read-string,
    clojure.edn/read-string is safe to use with untrusted data and guaranteed to
    be free of side-effects.

* (PDB-220) Coerce numerical function output in manifests to string

    Previously, when a user defined a numeric-valued function in a puppet manifest
    and submitted it to notify, the resource-title would remain numeric and
    PuppetDB would throw exceptions while storing reports. Per the docs,
    resource-title must be a string. This pull request avoids the problem by
    coercing resource-title to string.

* (PDB-337) Remove extraneous _timestamp fact

    Previously a _timestamp fact was submitted to puppetDB even though _timestamp
    was originally intended for internal use.    This commit strips internal data
    (all preceded by "_") from the factset before submission to PuppetDB.

* (PDB-130) Fixes a nasty traceback exposed when users run import from command line with an invalid filename. A friendly message is now printed instead.

* (PDB-577) Lower KahaDB MessageDatabase logging threshold.

    Previously, premature termination of PuppetDB import under specific ownership
    conditions led to a residual KahaDB lock file that could prevent subsequent imports
    from running with no obvious reason why.    This patch lowers the log threshold
    for KahaDB MessageDataBase so affected users are informed.

* (PDB-686) Add warning about PDB-686 to release notes

    This adds a warning about PDB-686 to the release notes so users know how to
    work-around it.

    This also cleans up the linking in our current release notes, and removes the
    warning about Puppet 3.4.x, because we pin against 3.5.1 and greater anyway.

* Add sbin_dir logic to Rakefile for Arch linux

* (PDB-467) Merge versioning tests for http testing into non-versioned files

    This patch removes all remaining versioned http test files into shared
    unversioned files, so that we may start iterating across versions in the
    same file.

* Fix comparison in dup resources acceptance test

    Due to changes in Puppet 3.6.0, the comparison done in our resource duplication
    tests no longer matches the actual output. This patch ammends the comparison to
    match Puppet 3.6.0 output now.

* (PDB-597) Add trusty build default

    This includes trusty (Ubuntu 14.04) in our builds.

* Unpin the version of beaker

    We had pinned beaker previously because we were waiting for some of our new EC2
    customisations to be merged in and released. This has been done now.

* Fix a race condition in the import/export round-trip clojure tests

    This scenario occurred if command processing for facts is slow. A result
    with the hard coded certname would be returned with no fact values or
    environment. This commit fixes the code to only return results when
    facts are found.

* (PDB-309) Update config conversion code for Schema 0.2.1

    Much of the code for converting user provided config to the internal types (i.e.
    "10" to Joda time 10 Seconds etc) is no longer necessary with the new
    coerce features of Schema. This commit switches to the new version and
    makes the necessary changes to use the coerce feature.

2.0.0
-----

PuppetDB 2.0.0 is a feature release focusing on environments support.
Note that this is a major version bump and there are several breaking
changes, including dropping support for versions of PostgreSQL prior to
version 8.4 and Java 1.6. See the "Deprecations and potentially
breaking changes" section below for more information.

Things to take note of before upgrading:

* If you receive the error "Could not open
/etc/puppet/log4j.properties" or "Problem parsing XML document",
this is because we have changed the packaged config.ini to point at a new logging configuration file:
logback.xml. However during package installation some package managers
will cowardly refuse to just update config.ini, this in particular
affects RPM. After upgrading you should ensure any .rpmnew files are
reviewed and that changes to our vendored version are now merged with
your version of config.ini on disk. See
[PDB-656](https://tickets.puppetlabs.com/browse/PDB-656) for more details.

* If you are running Ubuntu 12.04 and Ruby 1.9.3-p0 then you may find
that you will sometimes receive the error "idle timeout expired" in your
Puppet agent/master logs, and your PuppetDB logs. This is due to a bug
in that version of Ruby in particular. See
[PDB-686](https://tickets.puppetlabs.com/browse/PDB-686) for more details.

* Make sure all your PuppetDB instances are shut down and only upgrade
one at a time.

* As usual, don’t forget to upgrade your puppetdb-terminus package
also (on the host where your Puppet master lives), and restart your
master service.

New features:

* (PDB-452,453,454,456,457,526,557) Adding support for storing, querying and importing/exporting environments

    This change forced a new revision of the `replace facts`,
    `replace catalog` and `store report` commands. The PuppetDB terminus
    also needed to be updated to support new environment information
    being sent to PuppetDB. USERS MUST ALSO UPDATE THE PUPPETDB
    TERMINUS. Previous versions of those commands (and wire formats) are
    now deprecated. See the PuppetDB API docs for more information.
    Environments support has been added to the new v4 (currently
    experimental) query API. The following query endpoints now include
    environment in the response:

    - facts
    - resources
    - nodes
    - catalogs
    - reports
    - events
    - event counts
    - aggregate event counts

    The below query endpoints now allow query/filtering by environment:

    - facts
    - resources
    - nodes
    - catalogs
    - reports
    - events

    This release also includes a new environments query endpoint to list
    all known environments and allow an easy filtering based on
    environment for things like events, facts reports and resources. See
    the query API docs for more information. PuppetDB
    import/export/anonymization and benchmark tool also now have
    environment support. Storeconfigs export does not include
    environments as that information is not being stored in the old
    storeconfigs module. Environments that are no longer associated with
    a fact set, report or catalog will be "garbage collected" by being
    removed from the database.

* (PDB-581) Add subqueries to events query endpoint

    The events endpoint now supports select-resources and select-facts

* (PDB-234) Add v4 query API, deprecate v2 query API

    This patch adds the new code relevant for doing any future v4 work. It has been
    raised as an experimental end-point only so there are no commitments to its
    interface yet. Once stable we will need another patch to declare it as so.

    This patch also deprecates the v2 end-point in documentation and by adding the
    same headers we used to use for the v1 end-point.

* (PDB-470) Provide new db setting 'statements-cache-size' with a default of 1000

    This setting adjusts how many SQL prepared statements get cached via BoneCP.

    By using this setting we've seen an almost 40% decrease in wall clock time it
    takes to store a new catalog.

    This patch adds the new configuration item as a user configurable one, with a
    default set to 1000 for now. Documentation has also been added for this
    setting.

* (PDB-221) Add facts to import/export

    This commit imports/exports facts similar to how we currently import/export
    catalogs and reports. Anonymize doesn't currently work for facts, which is
    going to be added separately.

* (PDB-469) - Support Anonymizing Facts

    This commit adds support for the anonymization of facts. The levels of
    anonymization supported are:

    - none - no anonymization
    - low - only values with a fact name of secret, password etc
    - moderate - recognized "safe" facts are untouched, recognized
                                facts with sensitive information (i.e. ipaddress)
                                have their values anonymized
    - full - all fact names and values are anonymized


Deprecations and potentially breaking changes:

* (PDB-88, PDB-271) JDK 1.6 no longer supported

* (PDB-308) Drop 2.7.x support

    This patch removes support for Puppet 2.7.x in several ways:

    * New check for every entry point in terminus will return an error if the
        version of Puppet is not supported. This is done in a 'soft' manner to
        avoid Puppet from not working.
    * Documentation now only references Puppet 3
    * Documentation now states only latest version of Puppet is supported
    * Packaging now has hard dependencies on the latest version of Puppet
    * Contrib gemspec has been updated
    * Gemfile for tests have been updated

* (PDB-552) Pin support for Puppet to 3.5.1 and above

    Starting PuppetDB with a Puppet earlier than 3.5.1 will now fail on startup.

* (PDB-605) Pin facter requirement to 1.7.0

    Using prior versions of Facter will cause PuppetDB to fail on startup

* (PDB-592) Removing support for Ubuntu Raring

    Raring went EOL in Jan 2014, so we are no longer building packages for it.

* (PDB-79) Drop support for Postgres < 8.4

    PuppetDB will now log an error and exit if it connects to an instance of Postgres
    older than 8.4. Users of older versions will need to upgrade (especially EL 5
    users as it defaults to 8.1).    The acceptance tests for EL 5 have been updated
    to be explicit about using Postgres 8.4 packages instead.

* (PDB-204) Ensure all commands no longer need a serialized payload

    Some previous commands required the payload of the command to be
    JSON serialized strings as opposed to the relevant JSON type
    directly in the payload. All commands no longer require the payload
    to be serialized to a string first.

* (PDB-238) - Remove v1 API

    This commit removes the v1 API and builds on the HTTP api refactor.
    This commit contains:

    - Remove all v1 namespaces and the namespaces calling them
    - Remove api tests excercising the v1 routes
    - Remove v1 references in the docs

* (PDB-354) Deprecate old versions of commands

    This patch drops a warning whenever an old version of the commands API is used
    and updates the documentation to warn the user these old commands are
    deprecated.

* (PDB-570) Remove planetarium endpoint

    Old endpoint that had significant overlap with the current catalogs endpoint

* (PDB-113) Remove swank

    As swank is now a deprecated project. This patch removes swank support
    completely from the code base.


Notable improvements and fixes:

* (PDB-473) Support POST using application/json data in the body

    This patch adds to the commands end-point the ability to simply POST using
    application/json with the JSON content in the body.

    It also switches the terminus to use this mechanism.

    We found that the url encode/decode required to support x-www-form-urlencoded
    was actually quite an overhead in a number of ways:

    * The urlencode on the terminus added overhead
    * The urldecode in the server added overhead
    * The interim strings created during this encode/decode process can get quite
        large increasing the amount of garbage collection required

    This feature has been implemented by providing a new middleware that will move
    the body into the parameter :body-string of the request when the content-type
    is not set to application/x-www-form-urlencoded. This provides a convenient
    backwards compatible layer so that the old form url encoding can still be
    supported for older versions of the API.

* (PDB-567,191) Use hash not config_version for report export files

    This fixes a bug related to config_versions containing characts not
    safe to be use in file names (such as '/').

* (PDB-518) Fix bug storeconfig export of arrays

    For exported Resources with parameters which value is a Array the
    storeconfig export fails to collect them. Instead of collecting all
    the parameter values into a array it simply override the value with
    each value in turn.

* (PDB-228) Use JSON in terminus instead of PSON

    The PuppetDB API specifies that it is JSON, so we should parse it as
    that and not as PSON.

    Some Puppet classes (Puppet::Node and Puppet::Node::Facts) don't
    support JSON serialization, so continue to use PSON serialization
    for them. In Puppet 3.4.0+ they have methods to do seralization in
    other formats than PSON though, so once support for older versions
    of Puppet is dropped they can be seralized in JSON as well.

* (PDB-476) Decorate the terminus code with Puppet profiling blocks

    This patch adds some select profiling blocks to the PuppetDB terminus code.

    The profiler is provided by puppet core from Puppet::Util::Puppetdb#profile,
    which has recently become public for our use. We provide here in our own utils
    library our own wrapper implementation that can be mixed in.

    Key areas of our terminus functionality have now been profiled with this
    patch:

    * Entry points are profiled and identified by their entry methods (save, find,
        search etc.)
    * Remote calls, HTTP gets/posts
    * Code that does any form of encoding/decoding that might be potentially slow
        at capacity.

    The style of messages I've used follow along with the existing Puppet profiling
    examples already in place so as to be readable together. We have prefixed our
    profile message with "PuppetDB" for easy searchability also.

    I have provided a small FAQ entry that explains in brief the process of
    debugging, although we lack something to link to in Puppet for a more detailed
    explanation. This will probably need to be fixed if better documentation comes
    available.

* (PDB-472) - Annotate MQ messages without parsing payload

    Received time and a UUID are currently added to incoming (via HTTP) messages
    before placing them on the queue. This commit adds those annotations to the
    MQ message header no longer requires parsing the incoming message payload
    before placing it on the queue.

* (PDB-87) Port PuppetDB to TrapperKeeper

    TrapperKeeper is a new container that PuppetDB will be deployed in.
    This is mainly a refactoring of existing code and error handling to
    use the centralized TrapperKeeper service. More information on
    TrapperKeeper can be found here:
    http://puppetlabs.com/blog/new-era-application-services-puppet-labs.

* (PDB-401) Upgrade to TrapperKeeper 0.3.4

    This commit updates PuppetDB to use the new trapperkeeper 0.3.4
    API.    This includes:

    * Slightly modified syntax for defining services and service
        lifecycle behavior
    * Switch from log4j to logback, update documentation and packaging
        accordingly
    * Switch from jetty7 to jetty9
    * Add example of how to use "reloaded" interactive development pattern
        in REPL
    * Upgrade to kitchensink 0.5.3, with bouncycastle fix for improved
        HTTPS performance

* (PDB-529) Added latest-report? example to the events docs

* (PDB-512) Upgrade to Clojure 1.6.0

* (PDB-521) Switch to using /dev/urandom (using java.security.egd)

* (PDB-564) Added OpenBSD-specific variables to puppetdb.env

    Adding OpenBSD specific variables allows the OpenBSD package
    maintained downstream in the OpenBSD ports tree to be greatly
    simplified.

* (PDB-177) Replace ssl-host default with 0.0.0.0

    By trying to use a hostname, the amount of issues people suffer with during
    setup times related to hostname resolution is quite high. This patch
    replaces the hostname with 0.0.0.0 which by default listens on all
    interfaces.

* (PDB-402) Remove ahead-of-time compilation

    This patch removes AOT compilation from our leiningen project and updates
    all relevant shell scripts to use the non-AOT methodology for invoking
    clojure projects.

* (PDB-576) Update beaker tests to use host.hostname instead of host.name

* (PDB-481) Added Arch Linux build/install support

* (PDB-572) New community packages of puppet install in vendorlibdir

* (PDB-575) Updated install from source docs

* (PDB-254)  Change benchmark to mutate catalog resources and edges send a defined number of messages

    Previously benchmark.clj when it would mutate a catalog would only
    add a single resource.  This change will add a new resource or
    mutate a random existing resource.  It will also add a new or
    change an existing edge.    One of these four mutations is picked
    at random.  This commit also adds a new parameter to benchmark.clj
    to allow the syncronous sending of a specified number of commands
    (per host) via the -N argument

* (PDB-591) Allow gem source to come from env vars

* (PDB-595) Added docs for the load testing and benchmarking tool

    Mostly a developer tool, but documented how to use it in case it's
    useful to others. See "Load Testing" in the Usage / Admin section of
    the docs site

* (PDB-602) Updated acceptance tests to use a proper release of leiningen

* (DOCUMENT-6) Update config page for PuppetDB module's improved settings behavior


1.6.3
-----

PuppetDB 1.6.3 is a bugfix release.

Notable improvements and fixes:

* (PDB-510) Add migration to fix sequence for catalog.id

    The sequence for catalog.id had not been incremented during insert for migration
    20 'differential-catalog-resources'.

    This meant that the catalog.id column would throw a constraint exception during
    insertion until the sequence had increased enough to be greater then the max id
    already used in the column.

    While this was only a temporary error, it does cause puppetdb to start to throw
    errors and potentially dropping some catalog updates until a certain number of
    catalogs had been attempted. In some cases catalogs had been queued up and
    retried successfully, other cases meant they were simply dropped into the DLQ.

    The fix is to reset the sequence to match the max id on the catalogs.id column.

* RHEL 7 beta packages are now included

* (PDB-343) Fedora 18 packages are no longer to be built

* (PDB-468) Update CLI tools to use correct JAVA_BIN and JAVA_ARGS

    Some tools such as `puppetdb import|export` and `puppetdb foreground` where not
    honouring the JAVA_BIN defined in /etc/default|sysconfig/puppetdb.

* (PDB-437) Reduce API source code and version inconsistencies

    The API code when split between different versions created an opportunity for
    inconsistencies to grow. For example, some versioning inside the code supported
    this file based way of abstracting versions, but other functions required
    version specific handling.

    This patch solidifies the version handling to ensure we reduce in regressions
    relating to different versions of the query API and different operator handling.

* Use v3 end-point for import and benchmark tools

* (PDB-80)(packaging) Fixup logic in defaults file for java on EL

* (PDB-463) Fix assertion error in /v1/resources

* (PDB-238) Some code reduction work related to simplifying future query API version removal

* (PDB-446) Start in on the merge of v2 and v3 test namespaces for testing

* (PDB-435) Travis no longer has bundler installed by default, now installing it explicitly

* (PDB-437) Clojure lint cleanups

* Change tutorial and curl documentation examples to use v3 API

* Added examples to documentation for latest-report? and file

1.6.2
-----

PuppetDB 1.6.2 is a bugfix release.

Notable improvements and fixes:


* Provided an early release RPM SPEC for RHEL 7, no automated builds yet.

* (PDB-377) - Fixed a Fedora RPM packaging issue preventing PuppetDB
    from starting by disabling JAR repacking

* (PDB-341) - Fixed a naming issue when using subqueries for resource
    metadata like file and line with v3 of the API

* (PDB-128) - Oracle Java 7 package support

    Add support for Oracle Java 7 packages on Debian. This
    means that users who have older Debian based distros but do not have
    native JDK 7 packages can build their own Oracle Java 7 package (see
    https://wiki.debian.org/JavaPackage) and we will pull it in as a
    dependency.

* (PDB-106) - Added an explicit log message upon a failed agent run
    (previously would fail with “undefined method `[]' for nil:NilClass”)

* Change the order that filters are applied for events

    When using the `distinct-resources` flag of an event query, the
    previous behavior was that we would do the filtering of the events
    *before* we would eliminate duplicate resources. This was not the
    expected behavior in many cases in the UI; for example, when filtering
    events based on event status, the desired behavior was to find all of
    the most recent events for each resource *first*, and then apply the
    filter to that set of resources. If we did the status filtering first,
    then we might end up in a state where we found the most recent
    'failed' event and showed it in the UI even if there were 'success'
    events on that resource afterwards.

    This commit changes the order that the filtering happens in.    We
    now do the `distinct` portion of the query before we do the filtering.

    However, in order to achieve reasonable performance, we need to
    at least include timestamp filtering in the `distinct` query; otherwise
    that portion of the query has to work against the entire table,
    and becomes prohibitively expensive.

    Since the existing timestamp filtering can be nested arbitrarily
    inside of the query (inside of boolean logic, etc.), it was not
    going to be possible to re-use that to handle the timestamp filtering
    for the `distinct` part of the query; thus, we had to introduce
    two new query parameters to go along with `distinct-resources`:
    `distinct-start-time` and `distinct-end-time`.  These are now
    required when using `distinct-resources`.

* (PDB-407) - Add Fedora 20 acceptance tests

* (PDB-425) - System V to SystemD upgrade

    Fixed issues upgrading from 1.5.2 to 1.6.2 on Fedora.
    1.5.2 used System V scripts while 1.6.x used SystemD which caused
    failures.

1.6.1
-----

Not released due to SystemD-related packaging issues on Fedora


1.6.0
-----

PuppetDB 1.6.0 is a performance and bugfix release.

Notable improvements and fixes:

* (PDB-81) Deprecate JDK6. It's been EOL for quite some time.

* (#21083) Differential fact storage

    Previously when facts for a node were replaced, all previous facts
    for that node were deleted and all new facts were inserted. Now
    existing facts are updated, old facts (no longer present) are
    deleted and new facts are inserted. This results in much less I/O,
    both because we have to write much less data and also because we
    reduce churn in the database tables, allowing them to stay compact
    and fast.

* (PDB-68) Differential edge storage

    Previously when a catalog wasn't detected as a duplicate, we'd have
    to reinsert all edges into the database using the new catalog's
    hash. This meant that even if 99% of the edges were the same, we'd
    still insert 100% of them anew and wait for our periodic GC to clean
    up the old rows. We now only modify the edges that have actually
    changed, and leave unchanged edges alone. This results in much less
    I/O as we touch substantially fewer rows.

* (PDB-69) Differential resource storage

    Previously when a catalog wasn't detected as a duplicate, we'd have
    to reinsert all resource metadata into the catalog_resources table
    using the catalog's new hash. Even if only 1 resource changed out of
    a possible 1000, we'd still insert 1000 new rows. We now only modify
    resources that have actually changed. This results in much less I/O
    in the common case.

* Streaming resource and fact queries. Previously, we'd load all rows
    from a resource or fact query into RAM, then do a bunch of sorting
    and aggregation to transform them into a format that clients
    expect. That has obvious problems involving RAM usage for large
    result sets. Furthermore, this does all the work for querying
    up-front...if a client disconnects, the query continues to tax the
    database until it completes. And lastly, we'd have to wait until all
    the query results have been paged into RAM before we could send
    anything to the client. New streaming support massively reduces RAM
    usage and time-to-first-result. Note that currently only resource
    and fact queries employ streaming, as they're the most
    frequently-used endpoints.

* Improvements to our deduplication algorithm. We've improved our
    deduplication algorithms to better detect when we've already stored
    the necessary data. Early reports from the field has show users who
    previously had deduplication rates in the 0-10% range jumping up to
    the 60-70% range. This has a massive impact on performance, as the
    fastest way to persist data is to already have it persisted!

* Eliminate joins for parameter retrieval. Much of the slowness of
    resource queries comes from the format of the resultset. We get back
    one row per parameter, and we need to collapse multiple rows into
    single resource objects that we can emit to the client. It's much
    faster and tidier to just have a separate table that contains a
    json-ified version of all a resource's parameters. That way, there's
    no need to collapse multiple rows at all, or do any kind of ORDER BY
    to ensure that the rows are properly sequenced.  In testing, this
    appears to speed up queries between 2x-3x...the improvement is much
    better the larger the resultset.

* (#22350) Support for dedicated, read-only databases. Postgres
    supports Hot Standby (http://wiki.postgresql.org/wiki/Hot_Standby)
    which uses one database for writes and another database for
    reads. PuppetDB can now point read-only queries at the hot standby,
    resulting in improved IO throughput for writes.

* (#22960) Don't automatically sort fact query results

    Previously, we'd sort fact query results by default, regardless of
    whether or not the user has requested sorting. That incurs a
    performance penalty, as the DB has to now to a costly sort
    operation. This patch removes the sort, and if users want sorted
    results they can use the new sorting parameters to ask for that
    explicitly.

* (#22947) Remove resource tags GIN index on Postgres. These indexes
    can get large and they aren't used. This should free up some
    precious disk space.

* (22977) Add a debugging option to help diagnose catalogs for a host
    that hash to different values

    Added a new global config parameter to allow debugging of catalogs
    that hash to a different value. This makes it easier for users to
    determine why their catalog duplication rates are low. More details
    are in the included "Troubleshooting Low Catalog Duplication" guide.

* (PDB-56) Gzip HTTP responses

    This patchset enables Jetty's gzip filter, which will automatically
    compress output with compressible mime-types (text, JSON, etc). This
    should reduce bandwidth requirements for clients who can handle
    compressed responses.

* (PDB-70) Add index on catalog_resources.exported

    This increases performance for exported resource collection
    queries. For postgresql the index is only a partial on exported =
    true, since indexing on the very common 'false' case is not that
    effective. This gives us a big perf boost with minimal disk usage.

* (PDB-85) Various fixes for report export and anonymization

* (PDB-119) Pin to RSA ciphers for all jdk's to work-around Centos 6
    EC failures

    We were seeing EC cipher failures for Centos 6 boxes, so we now pin
    the ciphers to RSA only for all JDK's to work-around the
    problem. The cipher suite is still customizable, so users can
    override this is they wish.

* Fixes to allow use of public/private key files generated by a wider
    variety of tools, such as FreeIPA.

* (#17555) Use systemd on recent Fedora and RHEL systems.

* Documentation for `store-usage` and `temp-usage` MQ configuration
    options.

* Travis-CI now automatically tests all pull requests against both
    PostgreSQL and HSQLDB. We also run our full acceptance test suite on
    incoming pull requests.

* (PDB-102) Implement Prismatic Schema for configuration validation

    In the past our configuration validation was fairly ad-hoc and imperative. By
    implementing an internal schema mechanism (using Prismatic Schema) this should
    provice a better and more declarative mechanism to validate users
    configuration rather then letting mis-configurations "fall through" to
    internal code throwing undecipherable Java exceptions.

    This implementation also handles configuration variable coercion and
    defaulting also, thus allowing us to remove a lot of the bespoke code we had
    before that performed this activity.

* (PDB-279) Sanitize report imports

    Previously we had a bug PDB-85 that caused our exports on 1.5.x to fail. This
    has been fixed, but alas people are trying to import those broken dumps into
    1.6.x and finding it doesn't work.

    This patch sanitizes our imports by only using select keys from the reports
    model and dropping everything else.

* (PDB-107) Support chained CA certificates

    This patch makes puppetdb load all of the certificates in the CA .pem
    file into the in-memory truststore. This allows users to use a
    certificate chain (typically represented as a sequence of certs in a
    single file) for trust.

1.5.2
-----

PuppetDB 1.5.2 is a maintenance and bugfix release.

Notable changes and fixes:

* Improve handling of logfile names in our packaging, so that it's easier to
    integrate with tools like logrotate.

* Better error logging when invoking subcommands.

* Fix bugs in `order-by` support for `facts`, `fact-names`, and `resources` query endpoints.

* Documentation improvements.

* Add packaging support for Ubuntu `saucy`.

* Add support for PEM private keys that are not generated by Puppet, and are not
    represented as key pairs.

* Fix inconsistencies in names of `:sourcefile` / `:sourceline` parameters when
    using `nodes/<node>/resources` version of `nodes` endpoint; these were always
    being returned in the `v2` response format, even when using `/v3/nodes`.

1.5.1
-----

NOTE: This version was not officially released, as additional fixes
came in between the time we tagged this and the time we were going to
publish release artifacts.

1.5.0
-----

PuppetDB 1.5.0 is a new feature release.    (For detailed information about
any of the API changes, please see the official documentation for PuppetDB 1.5.)

Notable features and improvements:

* (#21520) Configuration for soft failure when PuppetDB is unavailable

    This feature adds a new option 'soft_write_failure' to the puppetdb
    configuration.  If enabled the terminus behavior is changed so that if a
    command or write fails, instead of throwing an exception and causing the agent
    to stop it will simply log an error to the puppet master log.

* New v3 query API

    New `/v3` URLs are available for all query endpoints.    The `reports` and
    `events` endpoints, which were previously considered `experimental`, have
    been moved into `/v3`.  Most of the other endpoints are 100% backwards-compatible
    with `/v2`, but now offer additional functionality.  There are few minor
    backwards-incompatible changes, detailed in the comments about individual
    endpoints below.

* Query paging

    This feature adds a set of new HTTP query parameters that can be used with most
    of the query endpoints (`fact_names`, `facts`, `resources`, `nodes`, `events`,
    `reports`, `event-counts`) to allow paging through large result sets over
    multiple queries.    The available HTTP query parameters are:

    * `limit`: an integer specifying the maximum number of results to
           return.
    * `order-by`: a list of fields to sort by, in ascending or descending order.
           The legal set of fields varies by endpoint; see the documentation for
           individual endpoints for more info.
    * `offset`: an integer specifying the first result in the result set that
           should be returned.  This can be used in combination with `limit`
           and `order-by` to page through a result set over multiple queries.
    * `include-total`: a boolean flag which, if set, will cause the HTTP response
        to contain an `X-Records` header indicating the total number of results that are
        available that match the query.    (Mainly useful in combination with `limit`.)

* New features available on `events` endpoint

    * The `events` data now contains `file` and `line` fields.  These indicate
        the location in the manifests where the resource was declared.  They can
        be used as input to an `events` query.
    * Add new `configuration-version` field, which contains the value that Puppet
        supplied during the agent run.
    * New `containing-class` field: if the resource is declared inside of a
        Puppet class, this field will contain the name of that class.
    * New `containment-path` field: this field is an array showing the full
        path to the resource from the root of the catalog (contains an ordered
        list of names of the classes/types that the resource is contained within).
    * New queryable timestamp fields:
            * `run-start-time`: the time (on the agent node) that the run began
            * `run-end-time`: the time (on the agent node) that the run completed
            * `report-receive-time`: the time (on the puppetdb node) that the report was received by PuppetDB
    * Restrict results to only include events that occurred in the latest report
        for a given node: `["=", "latest-report?", true]`

* New `event-counts` endpoint

    `v3` of the query API contains a new `event-counts` endpoint, which can be
    used to retrieve count data for an event query.  The basic input to the
    endpoint is an event query, just as you'd provide to the `events` endpoint,
    but rather than returning the actual events, this endpoint returns counts
    of `successes`, `failures`, `skips`, and `noops` for the events that match
    the query.  The counts may be aggregated on a per-resource, per-class,
    or per-node basis.

* New `aggregate-event-counts` endpoint

    This endpoint is similar to the `event-counts` endpoint, but rather than
    aggregating the counts on a per-node, per-resource, or per-class basis,
    it returns aggregate counts across your entire population.

* New `server-time` endpoint

    This endpoint simply returns a timestamp indicating the current time on
    the PuppetDB server.    This can be used as input to time-based queries
    against timestamp fields that are populated by PuppetDB.

* Minor changes to `resources` endpoint for `v3`

    The `sourcefile` and `sourceline` fields have been renamed to `file` and `line`,
    for consistency with other parts of the API.

* Minor changes relating to reports storage and query

    * `store report` command has been bumped up to version `2`.
    * Report data now includes a new `transaction-uuid` field; this is generated
        by Puppet (as of Puppet 3.3) and can be used to definitively correlate a report
        with the catalog that was used for the run.  This field is queryable on the
        `reports` endpoint.
    * Reports now support querying by the field `hash`; this allows you to retrieve
        data about a given report based on the report hash for an event returned
        by the `events` endpoint.

* Minor changes relating to catalog storage

    * `store catalog` command has been bumped to version `3`.
    * Catalog data now includes the new `transaction-uuid` field; see notes above.

Bug fixes:

* PuppetDB report processor was truncating microseconds from report timestamps;
    all timestamp fields should now retain full precision.

* Record resource failures even if Puppet doesn't generate an event for them in the
    report: in rare cases, Puppet will generate a report that indicates a failure
    on a resource but doesn't actually provide a failure event.  Prior to PuppetDB
    1.5, the PuppetDB report processor was only checking for the existence of
    events, so these resources would not show up in the PuppetDB report.    This is
    really a bug in Puppet (which should be fixed as of Puppet 3.3), but the PuppetDB
    report processor is now smart enough to detect this case and synthesize a failure
    event for the resource, so that the failure is at least visible in the PuppetDB
    report data.

* Filter out the well-known "Skipped Schedule" events: in versions of Puppet prior
    to 3.3, every single agent report would include six events whose status was
    `skipped` and whose resource type was `Schedule`.    (The titles were `never`,
    `puppet`, `hourly`, `daily`, `weekly`, and `monthly`.)  These events were not
    generally useful and caused a great deal of pollution in the PuppetDB database.
    They are no longer generated as of Puppet 3.3, but for compatibility with
    older versions of Puppet, the report terminus in PuppetDB 1.5 will filter
    these events out before storing the report in PuppetDB.

* Log a message when a request is blocked due to the certificate whitelist:
    prior to 1.5, when a query or command was rejected due to PuppetDB's certificate
    whitelist configuration, there was no logging on the server that could be used
    to troubleshoot the cause of the rejection.  We now log a message, in hopes of
    making it easier for administrators to track down the cause of connectivity
    issues in this scenario.

* (#22122) Better log messages when puppetdb-ssl-setup is run before Puppet
    certificates are available.

* (#22159) Fix a bug relating to anonymizing catalog edges in exported PuppetDB
    data.

* (#22168) Add ability to configure maximum number of threads for Jetty (having too
    low of a value for this setting on systems with large numbers of cores could
    prevent Jetty from handling requests).

1.4.0
-----

PuppetDB 1.4.0 is a new feature release.

Notable features and improvements:

* (#21732) Allow SSL configuration based on Puppet PEM files (Chris Price & Ken Barber)

    This feature introduces some functions for reading keys and
    certificates from PEM files, and dynamically constructing java
    KeyStore instances in memory without requiring a .jks file on
    disk.

    It also introduces some new configuration options that may
    be specified in the `jetty` section of the PuppetDB config
    to initialize the web server SSL settings based on your
    Puppet PEM files.

    The tool `puppetdb-ssl-setup` has been modified now to handle these new
    parameters, but leave legacy configuration alone by default.

* (#20801) allow */* wildcard (Marc Fournier)

    This allows you to use the default "Accept: */*" header to retrieve JSON
    documents from PuppetDB without needed the extra "Accept: applicaiton/json"
    header when using tools such as curl.

* (#15369) Terminus for use with puppet apply (Ken Barber)

    This patch provides a new terminus that is suitable for facts storage usage
    with masterless or `puppet apply` usage. The idea is that it acts as a fact
    cache terminus, intercepting the first save request and storing the values
    in PuppetDB.

* Avoid Array#find in Puppet::Resource::Catalog::Puppetdb#find_resource (Aman Gupta)

    This patch provides performance improvements in the terminus, during the
    synthesize_edges stage. For example, in cases with 10,000 resource (with
    single relationships) we saw a reduction from 83 seconds to 6 seconds for a
    full Puppet run after this patch was applied.

* Portability fixes for OpenBSD (Jasper Lievisse Adriaanse)

    This series of patches from Jasper improved the scripts in PuppetDB so they
    are more portable to BSD based platforms like OpenBSD.

* Initial systemd service files (Niels Abspoel)

* Updated spec file for suse support (Niels Abspoel)

    This change wil make puppetdb rpm building possible on opensuse
    with the same spec file as redhat.

* (#21611) Allow rake commands to be ran on Ruby 2.0 (Ken Barber)

    This allows rake commands to be ran on Ruby 2.0, for building on Fedora 19
    to be made possible.

* Add puppetdb-anonymize tool (Ken Barber)

    This patch adds a new tool 'puppetdb-anonymize' which provides users with a
    way to anonymize/scrub their puppetdb export files so they can be shared
    with third parties.

* (#21321) Configurable SSL protocols (Deepak Giridharagopal)

    This patch adds an additional configuration option, `ssl-protocols`, to
    the `[jetty]` section of the configuration file. This lets users specify
    the exact list of SSL protocols they wish to support, such as in cases
    where they're running PuppetDB in an environment with strict standards
    for SSL usage.

    If the option is not supplied, we use the default set of protocols
    enabled by the local JVM.

* Create new conn-lifetime setting (Chuck Schweizer & Deepak Giridharagopal)

    This creates a new option called `conn-lifetime` that governs how long
    idle/active connections stick around.

* (#19174) Change query parameter to optional for facts & resources (Ken Barber)

    Previously for the /v2/facts and /v2/resources end-point we had documented that
    the query parameter was required, however a blank query parameter could be used
    to return _all_ data, so this assertion wasn't quite accurate. However one
    could never really drop the query parameter as it was considered mandatory and
    without it you would get an error.

    To align with the need to return all results at times, and the fact that
    making a query like '/v2/facts?query=' to do such a thing is wasteful, we have
    decided to drop the mandatory need for the 'query' parameter.

    This patch allows 'query' to be an optional parameter for /v2/facts & resources
    by removing the validation check and updating the documentation to reflect this
    this new behaviour.

    To reduce the risk of memory bloat, the settings `resource-query-limit` still
    apply, you should use this to set the maximum amount of resources in a single
    query to provide safety from such out of memory problems.

Bug fixes:

* Fix the -p option for puppetdb-export/import (Ken Barber)

* Capture request metrics on per-url/per-path basis (Deepak Giridharagopal)

    When we migrated to versioned urls, we didn't update our metrics
    middleware. Originally, we had urls like /resources, /commands, etc.
    We configured the metrics middlware to only take the first component of
    the path and create a metric for that, so we had metrics that tracked
    all requests to /resources, /commands, etc. and all was right with the
    world.

    When we moved to versioned urls, though, the first path component became
    /v1, /v2, etc. This fix now allows the user to provide full URL paths to
    query specific end-points, while still supporting the older mechanism of
    passing 'commands', 'resources',    and 'metrics'.

* (21450) JSON responses should be UTF-8 (Deepak Giridharagopal)

    JSON is UTF-8, therefore our responses should also be UTF-8.

Other important changes & refactors:

* Upgrade internal components, including clojure (Deepak Giridharagopal)

    - upgrade clojure to 1.5.1
    - upgrade to latest cheshire, nrepl, libs, tools.namespace, clj-time, jmx,
        ring, at-at, ring-mock, postgresql, log4j

* Change default db conn keepalive to 45m (Deepak Giridharagopal)

    This better matches up with the standard firewall or load balancer
    idle connection timeouts in the wild.

1.3.2
-----

PuppetDB 1.3.2 is a bugfix release.  Many thanks to the following
people who contributed patches to this release:

* Chris Price

Bug fixes:

* Size of column `puppet_version` in the database schema is insufficient

    There is a field in the database that is used to store a string
    representation of the puppet version along with each report.    Previously,
    this column could contain a maximum of 40 characters, but for
    certain builds of Puppet Enterprise, the version string could be
    longer than that.    This change simply increases the maximum length of
    the column.

1.3.1
-----

PuppetDB 1.3.1 is a bugfix release.  Many thanks to the following
people who contributed patches to this release:

* Chris Price
* Deepak Giridharagopal
* Ken Barber
* Matthaus Owens
* Nick Fagerlund

Bug fixes:

* (#19884) Intermittent SSL errors in Puppet master / PuppetDB communication

    There is a bug in OpenJDK 7 (starting in 1.7 update 6) whereby SSL
    communication using Diffie-Hellman ciphers will error out a small
    percentage of the time.  In 1.3.1, we've made the list of SSL ciphers
    that will be considered during SSL handshake configurable.  In addition,
    if you're using an affected version of the JDK and you don't specify
    a legal list of ciphers, we'll automatically default to a list that
    does not include the Diffie-Hellman variants.    When this issue is
    fixed in the JDK, we'll update the code to re-enable them on known
    good versions.

* (#20563) Out of Memory error on PuppetDB export

    Because the `puppetdb-export` tool used multiple threads to retrieve
    data from PuppetDB and a single thread to write the data to the
    export file, it was possible in certain hardware configurations to
    exhaust all of the memory available to the JVM.  We've moved this
    back to a single-threaded implementation for now, which may result
    in a minor performance decrease for exports, but will prevent
    the possibility of hitting an OOM error.

* Don't check for newer versions in the PE-PuppetDB dashboard

    When running PuppetDB as part of a Puppet Enterprise installation, the
    PuppetDB package should not be upgraded independently of Puppet Enterprise.
    Therefore, the notification message that would appear in the PuppetDB
    dashboard indicating that a newer version is available has been removed
    for PE environments.


1.3.0
-----

Many thanks to the following people who contributed patches to this
release:

* Branan Purvine-Riley
* Chris Price
* Deepak Giridharagopal
* Ken Barber
* Matthaus Owens
* Moses Mendoza
* Nick Fagerlund
* Nick Lewis

Notable features:

* Report queries

    The query endpoint `experimental/event` has been augmented to support a
    much more interesting set of queries against report data.    You can now query
    for events by status (e.g. `success`, `failure`, `noop`), timestamp ranges,
    resource types/titles/property name, etc.    This should make the report
    storage feature of PuppetDB *much* more valuable!

* Import/export of PuppetDB reports

    PuppetDB 1.2 added the command-line tools `puppetdb-export` and `puppetdb-import`,
    which are useful for migrating catalog data between PuppetDB databases or
    instances.  In PuppetDB 1.3, these tools now support importing
    and exporting report data in addition to catalog data.

Bug fixes:

* `puppetdb-ssl-setup` is now smarter about not overwriting keystore
    settings in `jetty.ini` during upgrades

* Add database index to `status` field for events to improve query performance

* Fix `telnet` protocol support for embedded nrepl

* Upgrade to newer version of nrepl

* Improvements to developer experience (remove dependency on `rake` for
    building/running clojure code)

1.2.0
-----

Many thanks to following people who contributed patches to this
release:

* Chris Price
* Deepak Giridharagopal
* Erik Dalén
* Jordi Boggiano
* Ken Barber
* Matthaus Owens
* Michael Hall
* Moses Mendoza
* Nick Fagerlund
* Nick Lewis

Notable features:

* Automatic node purging

    This is the first feature which allows data in PuppetDB to be deleted. The
    new `node-purge-ttl` setting specifies a period of time to keep deactivated
    nodes before deleting them. This can be used with the `puppet node
    deactivate` command or the automatic node deactivation `node-ttl` setting.
    This will also delete all facts, catalogs and reports for the purged nodes.
    As always, if new data is received for a deactivated node, the node will be
    reactivated, and thus exempt from purging until it is deactivated again. The
    `node-purge-ttl` setting defaults to 0, which disables purging.

* Import/export of PuppetDB data

    Two new commands have been added, `puppetdb-export` and `puppetdb-import`.
    These will respectively export and import the entire collection of catalogs
    in your PuppetDB database. This can be useful for migrating from HSQL to
    PostgreSQL, for instance.

    There is also a new Puppet subcommand, `puppet storeconfigs export`. This
    command will generate a similar export data from the ActiveRecord
    storeconfigs database. Specifically, this includes only exported resources,
    and is useful when first migrating to PuppetDB, in order to prevent failures
    due to temporarily missing exported resources.

* Automatic dead-letter office compression

    When commands fail irrecoverably or over a long period of time, they are
    written to disk in what is called the dead-letter office (or DLO). Until now,
    this directory had no automatic maintenance, and could rapidly grow in size.
    Now there is a `dlo-compression-threshold` setting, which defaults to 1 day,
    after which commands in the DLO will be compressed. There are also now
    metrics collected about DLO usage, several of which (size, number of
    messages, compression time) are visible from the PuppetDB dashboard.

* Package availability changes

    Packages are now provided for Fedora 18, but are no longer provided for
    Ubuntu 11.04 Natty Narwhal, which is end-of-life. Due to work being done to
    integrate PuppetDB with Puppet Enterprise, new pe-puppetdb packages are not
    available.

Bug fixes:

* KahaDB journal corruption workaround

    If the KahaDB journal, used by ActiveMQ (in turn used for asynchronous
    message processing), becomes corrupted, PuppetDB would fail to start.
    However, if the embedded ActiveMQ broker is restarted, it will cleanup the
    corruption itself. Now, PuppetDB will recover from such a failure and restart
    the broker automatically.

* Terminus files conflict between puppetdb-terminus and puppet

    There was a conflict between these two packages over ownership of certain
    directories which could cause the puppetdb-terminus package to fail to
    install in some cases. This has been resolved.

1.1.1
-----

PuppetDB 1.1.1 is a bugfix release.  It contains the following fixes:

* (#18934) Dashboard Inventory Service returns 404

    Version 1.1.0 of the PuppetDB terminus package contained a faulty URL for
    retrieving fact data for the inventory service.  This issue is fixed and
    we've added better testing to ensure that this doesn't break again in the
    future.

* (#18879) PuppetDB terminus 1.0.5 is incompatible with PuppetDB 1.1.0

    Version 1.1.0 of the PuppetDB server package contained some API changes that
    were not entirely backward-compatible with version 1.0.5 of the PuppetDB
    terminus; this caused failures for some users if they upgraded the server
    to 1.1.0 without simultaneously upgrading the terminus package.  Version 1.1.1
    of the server is backward-compatible with terminus 1.0.5, allowing an easier
    upgrade path for 1.0.x users.


1.1.0
-----

Many thanks to the following people who contributed patches to this
release:

* Chris Price
* Deepak Giridharagopal
* Jeff Blaine
* Ken Barber
* Kushal Pisavadia
* Matthaus Litteken
* Michael Stahnke
* Moses Mendoza
* Nick Lewis
* Pierre-Yves Ritschard

Notable features:

* Enhanced query API

    A substantially improved version 2 of the HTTP query API has been added. This
    is located under the /v2 route. Detailed documentation on all the available
    routes and query language can be found in the API documentation, but here are
    a few of the noteworthy improvements:

    * Query based on regular expressions

        Regular expressions are now supported against most fields when querying
        against resources, facts, and nodes, using the ~ operator. This makes it
        easy to, for instance, find *all* IP addresses for a node, or apply a query
        to some set of nodes.

    * More node information

        Queries against the /v2/nodes endpoint now return objects, rather than
        simply a list of node names. These are effectively the same as what was
        previously returned by the /status endpoint, containing the node name, its
        deactivation time, as well as the timestamps of its latest catalog, facts,
        and report.

    * Full fact query

        The /v2/facts endpoint supports the same type of query language available
        when querying resources, where previously it could only be used to retrieve
        the set of facts for a given node. This makes it easy to find the value of
        some fact for all nodes, or to do more complex queries.

    * Subqueries

        Queries can now contain subqueries through the `select-resources` and
        `select-facts` operators. These operators perform queries equivalent to
        using the /v2/resources and /v2/facts routes, respectively. The information
        returned from them can then be correlated, to perform complex queries such
        as "fetch the IP address of all nodes with `Class[apache]`", or "fetch the
        `operatingsystemrelease` of all Debian nodes". These operators can also be
        nested and correlated on any field, to answer virtually any question in a
        single query.

    * Friendlier, RESTful query routes

        In addition to the standard query language, there are also now more
        friendly, "RESTful" query routes. For instance, `/v2/nodes/foo.example.com`
        will return information about the node foo.example.com. Similarly,
        `/v2/facts/operatingsystem` will return the `operatingsystem` of every node, or
        `/v2/nodes/foo.example.com/operatingsystem` can be used to just find the
        `operatingsystem` of foo.example.com.

        The same sort of routes are available for resources as well.
        `/v2/resources/User` will return every User resource, `/v2/resources/User/joe`
        will return every instance of the `User[joe]` resource, and
        `/v2/nodes/foo.example.com/Package` will return every Package resource on
        foo.example.com. These routes can also have a query parameter supplied, to
        further query against their results, as with the standard query API.

* Improved catalog storage performance

     Some improvements have been made to the way catalog hashes are computed for
     deduplication, resulting in somewhat faster catalog storage, and a
     significant decrease in the amount of time taken to store the first catalog
     received after startup.

* Experimental report submission and storage

    The 'puppetdb' report processor is now available, which can be used
    (alongside any other reports) to submit reports to PuppetDB for storage. This
    feature is considered experimental, which means the query API may change
    significantly in the future. The ability to query reports is currently
    limited and experimental, meaning it is accessed via /experimental/reports
    rather than /v2/reports. Currently it is possible to get a list of reports
    for a node, and to retrieve the contents of a single report. More advanced
    querying (and integration with other query endpoints) will come in a future
    release.

    Unlike catalogs, reports are retained for a fixed time period (defaulting to
    7 days), rather than only the most recent report being stored. This means
    more data is available than just the latest, but also prevents the database
    from growing unbounded. See the documentation for information on how to
    configure the storage duration.

* Tweakable settings for database connection and ActiveMQ storage

    It is now possible to set the timeout for an idle database connection to be
    terminated, as well as the keep alive interval for the connection, through
    the `conn-max-age` and `conn-keep-alive` settings.

    The settings `store-usage` and `temp-usage` can be used to set the amount of
    disk space (in MB) for ActiveMQ to use for permanent and temporary message
    storage. The main use for these settings is to lower the usage from the
    default of 100GB and 50GB respectively, as ActiveMQ will issue a warning if
    that amount of space is not available.

Behavior changes:

* Messages received after a node is deactivated will be processed

    Previously, commands which were initially received before a node was
    deactivated, but not processed until after (for instance, because the first
    attempt to process the command failed, and the node was deactivated before
    the command was retried) were ignored and the node was left deactivated.
    For example, if a new catalog were submitted, but couldn't be processed
    because the database was temporarily down, and the node was deactivated
    before the catalog was retried, the catalog would be dropped. Now the
    catalog will be stored, though the node will stay deactivated. Commands
    *received* after a node is deactivated will continue to reactivate the node
    as before.

1.0.5
-----

Many thanks to the following people who contributed patches to this
release:

* Chris Price
* Deepak Giridharagopal

Fixes:

* Drop a large, unused index on catalog_resources(tags)

    This index was superseded by a GIN index on the same column, but the previous
    index was kept around by mistake. This should result in a space savings of
    10-20%, as well as a possible very minor improvement in catalog insert
    performance.

1.0.4
-----

Many thanks to the following people who contributed patches to this
release:

* Chris Price

Fixes:

* (#16554) Fix postgres query for numeric comparisons

    This commit changes the regex that we are using for numeric
    comparisons in postgres to a format that is compatible with both 8.4
    and 9.1.

1.0.3
-----

NOTE: This version was not officially released, as additional fixes
came in between the time we tagged this and the time we were going to
publish release artifacts.

Many thanks to the following people who contributed patches to this
release:

* Deepak Giridharagopal
* Nick Lewis
* Chris Price

Fixes:

* (#17216) Fix problems with UTF-8 transcoding

    Certain 5 and 6 byte sequences were being incorrectly transcoded to
    UTF-8 on Ruby 1.8.x systems. We now do two separate passes, one with
    iconv and one with our hand-rolled transcoding algorithms. Better
    safe than sorry!

* (#17498) Pretty-print JSON HTTP responses

    We now output more nicely-formatted JSON when using the PuppetDB
    HTTP API.

* (#17397) DB pool setup fails with numeric username or password

    This bug happens during construction of the DB connection pool. If
    the username or password is numeric, when parsing the configuration
    file they're turned into numbers. When we go to actually create the
    pool, we get an error because we're passing in numbers when strings
    are expected.

* (#17524) Better logging and response handling for version checks

    Errors when using the `version` endpoint are now caught, logged at a
    more appropriate log level, and a reasonable HTTP response code is
    returned to callers.


1.0.2
-----

Many thanks to the following people who contributed patches to this
release:

* Matthaus Owens

Fixes:

* (#17178) Update rubylib on debian/ubuntu installs

    Previously the terminus would be installed to the 1.8 sitelibdir for ruby1.8 or
    the 1.9.1 vendorlibdir on ruby1.9. The ruby1.9 code path was never used, so
    platforms with ruby1.9 as the default (such as quantal and wheezy) would not be
    able to load the terminus. Modern debian packages put version agnostic ruby
    code in vendordir (/usr/lib/ruby/vendor_ruby), so this commit moves the
    terminus install dir to be vendordir.

1.0.1
-----

Many thanks to the following people who contributed patches to this
release:

* Deepak Giridharagopal
* Nick Lewis
* Matthaus Litteken
* Chris Price

Fixes:

* (#16180) Properly handle edges between exported resources

    This was previously failing when an edge referred to an exported
    resource which was also collected, because it was incorrectly
    assuming collected resources would always be marked as NOT
    exported. However, in the case of a node collecting a resource which
    it also exports, the resource is still marked exported. In that
    case, it can be distinguished from a purely exported resource by
    whether it's virtual. Purely virtual, non-exported resources never
    appear in the catalog.

    Virtual, exported resources are not collected, whereas non-virtual,
    exported resources are. The former will eventually be removed from
    the catalog before being sent to the agent, and thus aren't eligible
    for participation in a relationship. We now check whether the
    resource is virtual rather than exported, for correct behavior.

* (#16535) Properly find edges that point at an exec by an alias

    During namevar aliasing, we end up changing the :alias parameter to
    'alias' and using that for the duration (to distinguish "our"
    aliases form the "original" aliases). However, in the case of exec,
    we were bailing out early because execs aren't isomorphic, and not
    adding 'alias'. Now we will always change :alias to 'alias', and
    just won't add the namevar alias for execs.

* (#16407) Handle trailing slashes when creating edges for file
    resources

    We were failing to create relationships (edges) to File resources if
    the relationship was specified with a different number of trailing
    slashes in the title than the title of the original resource.

* (#16652) Replace dir with specific files for terminus package

    Previously, the files section claimed ownership of Puppet's libdir,
    which confuses rpm when both packages are installed. This commit
    breaks out all of the files and only owns one directory, which
    clearly belongs to puppetdb. This will allow rpm to correctly
    identify files which belong to puppet vs puppetdb-terminus.


1.0.0
-----

The 1.0.0 release contains no changes from 0.11.0 except a minor packaging change.

0.11.0
-----

Many thanks to the following people who contributed patches to this
release:

* Kushal Pisavadia
* Deepak Giridharagopal
* Nick Lewis
* Moses Mendoza
* Chris Price

Notable features:

* Additional database indexes for improved performance

    Queries involving resources (type,title) or tags without much
    additional filtering criteria are now much faster. Note that tag
    queries cannot be sped up on PostgreSQL 8.1, as it doesn't have
    support for GIN indexes on array columns.

* Automatic generation of heap snapshots on OutOfMemoryError

    In the unfortunate situation where PuppetDB runs out of memory, a
    heap snapshot is automatically generated and saved in the log
    directory. This helps us work with users to much more precisely
    triangulate what's taking up the majority of the available heap
    without having to work to reproduce the problem on a completely
    different system (an often difficult proposition). This helps
    keep PuppetDB lean for everyone.

* Preliminary packaging support for Fedora 17 and Ruby 1.9

    This hasn't been fully tested, nor integrated into our CI systems,
    and therefore should be considered experimental. This fix adds
    support for packaging for ruby 1.9 by modifying the @plibdir path
    based on the ruby version. `RUBY_VER` can be passed in as an
    environment variable, and if none is passed, `RUBY_VER` defaults to
    the ruby on the local host as reported by facter. As is currently
    the case, we use the sitelibdir in ruby 1.8, and with this commit
    use vendorlibdir for 1.9. Fedora 17 ships with 1.9, so we use this
    to test for 1.9 in the spec file. Fedora 17 also ships with open-jdk
    1.7, so this commit updates the Requires to 1.7 for fedora 17.

* Resource tags semantics now match those of Puppet proper

    In Puppet, tags are lower-case only. We now fail incoming catalogs that
    contain mixed case tags, and we treat tags in queries as
    case-insensitive comparisons.

Notable fixes:

* Properly escape resource query strings in our terminus

    This fixes failures caused by storeconfigs queries that involve, for
    example, resource titles whose names contain spaces.

* (#15947) Allow comments in puppetdb.conf

    We now support whole-line comments in puppetdb.conf.

* (#15903) Detect invalid UTF-8 multi-byte sequences

    Prior to this fix, certain sequences of bytes used on certain
    versions of Puppet with certain versions of Ruby would cause our
    terminii to send malformed data to PuppetDB (which the daemon then
    properly rejects with a checksum error, so no data corruption would
    have taken place).

* Don't remove puppetdb user during RPM package uninstall

    We never did this on Debian systems, and most other packages seem
    not to as well. Also, removing the user and not all files owned by
    it can cause problems if another service later usurps the user id.

* Compatibility with legacy storeconfigs behavior for duplicate
    resources

    Prior to this commit, the puppetdb resource terminus was not setting
    a value for "collector_id" on collected resources.  This field is
    used by puppet to detect duplicate resources (exported by multiple
    nodes) and will cause a run to fail. Hence, the semantics around
    duplicate resources were ill-specified and could cause
    problems. This fix adds code to set the collector id based on node
    name + resource title + resource type, and adds tests to verify that
    a puppet run will fail if it collects duplicate instances of the
    same resource from different exporters.

* Internal benchmarking suite fully functional again

    Previous changes had broken the benchmark tool; functionality has
    been restored.

* Better version display

    We now display the latest version info during daemon startup and on the
    web dashboard.

0.10.0
-----

Many thanks to the following people who contributed patches to this
release:

* Deepak Giridharagopal
* Nick Lewis
* Matthaus Litteken
* Moses Mendoza
* Chris Price

Notable features:

* Auto-deactivation of stale nodes

    There is a new, optional setting you can add to the `[database]`
    section of your configuration: `node-ttl-days`, which defines how
    long, in days, a node can continue without seeing new activity (new
    catalogs, new facts, etc) before it's automatically deactivated
    during a garbage-collection run.

    The default behavior, if that config setting is ommitted, is the
    same as in previous releases: no automatic deactivation of anything.

    This feature is useful for those who have a non-trivial amount of
    volatility in the lifecycles of their nodes, such as those who
    regularly bring up nodes in a cloud environment and tear them down
    shortly thereafter.

* (#15696) Limit the number of results returned from a resource query

    For sites with tens or even hundreds of thousands of resources, an
    errant query could result in PuppetDB attempting to pull in a large
    number of resources and parameters into memory before serializing
    them over the wire. This can potentially trigger out-of-memory
    conditions.

    There is a new, optional setting you can add to the `[database]`
    section of your configuration: `resource-query-limit`, which denotes
    the maximum number of resources returnable via a resource query. If
    the supplied query results in more than the indicated number of
    resources, we return an HTTP 500.

    The default behavior is to limit resource queries to 20,000
    resources.

* (#15696) Slow query logging

    There is a new, optional setting you can add to the `[database]`
    section of your configuration: `log-slow-statements`, which denotes
    how many seconds a database query can take before the query is
    logged at WARN level.

    The default behavior for this setting is to log queries that take more than 10
    seconds.

* Add support for a --debug flag, and a debug-oriented startup script

    This commit adds support for a new command-line flag: --debug.  For
    now, this flag only affects logging: it forces a console logger and
    ensures that the log level is set to DEBUG. The option is also
    added to the main config hash so that it can potentially be used for
    other purposes in the future.

    This commit also adds a shell script, `puppetdb-foreground`, which
    can be used to launch the services from the command line. This
    script will be packaged (in /usr/sbin) along with the
    puppetdb-ssl-setup script, and may be useful in helping users
    troubleshoot problems on their systems (especially problems with
    daemon startup).

Notable fixes:

* Update CONTRIBUTING.md to better reflect reality

    The process previously described in CONTRIBUTING.md was largely
    vestigial; we've now updated that documentation to reflect the
    actual, current contribution process.

* Proper handling of composite namevars

    Normally, as part of converting a catalog to the PuppetDB wire
    format, we ensure that every resource has its namevar as one of its
    aliases. This allows us to handle edges that refer to said resource
    using its namevar instead of its title.

    However, Puppet implements `#namevar` for resources with composite
    namevars in a strange way, only returning part of the composite
    name. This can result in bugs in the generated catalog, where we
    may have 2 resources with the same alias (because `#namevar` returns
    the same thing for both of them).

    Because resources with composite namevars can't be referred to by
    anything other than their title when declaring relationships,
    there's no real point to adding their aliases in anyways. So now we
    don't bother.

* Fix deb packaging so that the puppetdb service is restarted during
    upgrades

    Prior to this commit, when you ran a debian package upgrade, the
    puppetdb service would be stopped but would not be restarted.

* (#1406) Add curl-based query examples to docs

    The repo now contains examples of querying PuppetDB via curl over
    both HTTP and HTTPS.

* Documentation on how to configure PuppetDB to work with "puppet apply"

    There are some extra steps necessary to get PuppetDB working
    properly with Puppet apply, and there are limitations
    thereafter. The repo now contains documentation around what those
    limitations are, and what additional configuration is necessary.

* Upgraded testing during acceptance test runs

    We now automatically test upgrades from the last published version
    of PuppetDB to the currently-under-test version.

* (#15281) Added postgres support to acceptance testing

    Our acceptance tests now regularly run against both the embedded
    database and PostgreSQL, automatically, on every commit.

* (#15378) Improved behavior of acceptance tests in single-node
    environment

    We have some acceptance tests that require multiple nodes in order
    to execute successfully (mostly around exporting / collecting
    resources). If you tried to run them in a single-node environment,
    they would give a weird ruby error about 'nil' not defining a
    certain method. Now, they will be skipped if you are running without
    more than one host in your acceptance test-bed.

* Spec tests now work against Puppet master branch

    We now regularly and automatically run PuppetDB spec tests against
    Puppet's master branch.

* Acceptance testing for RPM-based systems

    Previously we were running all of our acceptance tests solely
    against Debian systems. We now run them all, automatically upon each
    commit against RedHat machines as well.

* Added new `rake version` task

    Does what it says on the tin.<|MERGE_RESOLUTION|>--- conflicted
+++ resolved
@@ -7,7 +7,6 @@
 [configure_postgres]: ./configure.html#using-postgresql
 [pg_trgm]: http://www.postgresql.org/docs/current/static/pgtrgm.html
 
-<<<<<<< HEAD
 3.0.0
 -----
 
@@ -303,7 +302,6 @@
 
 TODO
 
-=======
 2.3.1
 -----
 
@@ -371,7 +369,6 @@
 
 * The documentation sidebar (TOC) is now hosted in the PuppetDB
   repository. ([PDB-1319](https://tickets.puppetlabs.com/browse/PDB-1319))
->>>>>>> 63660a25
 
 2.3.0
 -----
