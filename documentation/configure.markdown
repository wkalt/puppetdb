--- conflicted
+++ resolved
@@ -183,11 +183,7 @@
 `[puppetdb]` Settings
 -----
 
-<<<<<<< HEAD
-The `[puppetdb]` section is used to configure PuppetDB application specific behavior.
-=======
 The `[puppetdb]` section is used to configure PuppetDB application-specific behavior.
->>>>>>> 26544933
 
 ### `certificate-whitelist`
 
@@ -195,13 +191,10 @@
 
 If not supplied, PuppetDB uses standard HTTPS without any additional authorization. All HTTPS clients must still supply valid, verifiable SSL client certificates.
 
-<<<<<<< HEAD
 ### `disable-update-checking`
 
 Optional.  Setting this to `true` disables checking for updated versions of PuppetDB.  Defaults to `false`.
 
-=======
->>>>>>> 26544933
 
 `[database]` Settings
 -----
