---
title: "PuppetDB 2.0 » API » v3 » Querying Nodes"
layout: default
canonical: "/puppetdb/latest/api/query/v3/nodes.html"
---

[resource]: ./resources.html
[curl]: ../curl.html#using-curl-from-localhost-non-sslhttp
[paging]: ./paging.html
[query]: ./query.html

Nodes can be queried by making an HTTP request to the `/nodes` endpoint.



## `GET /v3/nodes`

This will return all nodes matching the given query. Deactivated nodes
aren't included in the response.

### URL Parameters

* `query`: Optional. A JSON array of query predicates, in prefix notation (`["<OPERATOR>", "<FIELD>", "<VALUE>"]`). See the sections below for the supported operators and fields. For general info about queries, see [the page on query structure.][query]

    The `query` parameter is a similar format to [resource queries][resource].

    If no `query` parameter is supplied, all nodes will be returned.

### Query Querators

Node query supports [all available operators](./operators.html). Inequality
operators are only supported for fact queries, but regular expressions are
supported for both name and facts.

Inequality operators are strictly arithmetic, and will ignore any fact values
which are not numeric.

Note that nodes which are missing a fact referenced by a `not` query will match
the query.

### Query Fields

Only queries against `"name"` and facts are currently supported.

Fact terms must be of the form `["fact", <fact name>]`.

### Response format

The response is a JSON array of hashes of the form:

    {"name": <string>,
     "deactivated": <timestamp>,
     "catalog_timestamp": <timestamp>,
     "facts_timestamp": <timestamp>,
     "report_timestamp": <timestamp>}

The array is sorted alphabetically by `name`.

### Examples

[You can use `curl`][curl] to query information about nodes like so:

    curl 'http://localhost:8080/v3/nodes'
    curl -G 'http://localhost:8080/v3/nodes' --data-urlencode 'query=["=", ["fact", "kernel"], "Linux"]'

This query will return nodes whose kernel is Linux and whose uptime is less
than 30 days:

    ["and",
      ["=", ["fact", "kernel"], "Linux"],
      [">", ["fact", "uptime_days"], 30]]

## `GET /v3/nodes/<NODE>`

This will return status information for the given node, active or
not. It behaves exactly like a call to `/v3/nodes` with a query string of `["=", "name", "<NODE>"]`.

### URL Parameters / Query Operators / Query Fields

This route is an extension of the plain `nodes` endpoint. It uses the exact same parameters, operators, and fields.

If you provide a `query` parameter, it will specify additional criteria, which will be
used to return a subset of the information normally returned by
this route.

<<<<<<< HEAD
The response is a JSON array of node names that match the predicates, sorted
in ascending order:

`["foo.example.com", "bar.example.com", "baz.example.com"]`
=======
### Response Format
>>>>>>> edfbf1e3

The response is a single hash, of the same form used for the plain `nodes` endpoint:

    {"name": <string>,
     "deactivated": <timestamp>,
     "catalog_timestamp": <timestamp>,
     "facts_timestamp": <timestamp>,
     "report_timestamp": <timestamp>}

If a node of that name doesn't exist, the response will instead be a hash of the form:

    {"error": "No information is known about <NODE>"}

## `GET /v3/nodes/<NODE>/facts`

[facts]: ./facts.html

This will return the facts for the given node. Facts from deactivated
nodes aren't included in the response.

This is a shortcut to the [`/v3/facts`][facts] endpoint. It behaves the same as a call to [`/v3/facts`][facts] with a query string of `["=", "certname", "<NODE>"]`.

### URL Parameters / Query Operators / Query Fields / Response Format

This route is an extension of the `facts` endpoint. It uses the exact same parameters, operators, fields, and response format.

If you provide a `query` parameter, it will specify additional criteria, which will be
used to return a subset of the information normally returned by
this route.


## `GET /v3/nodes/<NODE>/facts/<NAME>`

This will return facts with the given name for the given node. Facts
from deactivated nodes aren't included in the response.

This is a shortcut to the [`/v3/facts`][facts] endpoint. It behaves the same as a call to [`/v3/facts`][facts] with a query string of:

    ["and",
        ["=", "certname", "<NODE>"],
        ["=", "name", "<NAME>"]]

### URL Parameters / Query Operators / Query Fields / Response Format

This route is an extension of the [`facts`][facts] endpoint. It uses the exact same parameters, operators, fields, and response format.

If you provide a `query` parameter, it will specify additional criteria, which will be
used to return a subset of the information normally returned by
this route.

## `GET /v3/nodes/<NODE>/facts/<NAME>/<VALUE>`

This will return facts with the given name and value for the given
node. Facts from deactivated nodes aren't included in the
response.

This is a shortcut to the [`/v3/facts`][facts] endpoint. It behaves the same as a call to [`/v3/facts`][facts] with a query string of:

    ["and",
        ["=", "certname", "<NODE>"],
        ["=", "name", "<NAME>"],
        ["=", "value", "<VALUE>"]]

### URL Parameters / Query Operators / Query Fields / Response Format

This route is an extension of the [`facts`][facts] endpoint. It uses the exact same parameters, operators, fields, and response format.

If you provide a `query` parameter, it will specify additional criteria, which will be
used to return a subset of the information normally returned by
this route.

(However, for this particular route, there aren't any practical criteria left.)


## `GET /v3/nodes/<NODE>/resources`

This will return the resources for the given node. Resources from
deactivated nodes aren't included in the response.

This is a shortcut to the [`/v3/resources`][resource] route. It behaves the same as a call to [`/v3/resources`][resource] with a query string of `["=", "certname", "<NODE>"]`.

### URL Parameters / Query Operators / Query Fields / Response Format

This route is an extension of the [`resources`][resource] endpoint. It uses the exact same parameters, operators, fields, and response format.

If you provide a `query` parameter, it will specify additional criteria, which will be
used to return a subset of the information normally returned by
this route.

## `GET /v3/nodes/<NODE>/resources/<TYPE>`

This will return the resources of the indicated type for the given
node. Resources from deactivated nodes aren't included in the
response.

This is a shortcut to the [`/v3/resources/<TYPE>`][resource] route. It behaves the same as a call to [`/v3/resources`][resource] with a query string of:

    ["and",
        ["=", "certname", "<NODE>"],
        ["=", "type", "<TYPE>"]]

### URL Parameters / Query Operators / Query Fields / Response Format

This route is an extension of the [`resources`][resource] endpoint. It uses the exact same parameters, operators, fields, and response format.

If you provide a `query` parameter, it will specify additional criteria, which will be
used to return a subset of the information normally returned by
this route.

## `GET /v3/nodes/<NODE>/resources/<TYPE>/<TITLE>`

This will return the resource of the indicated type and title for the
given node. Resources from deactivated nodes aren't included in the
response.

This is a shortcut to the [`/v3/resources/<TYPE>/<TITLE>`][resource] route. It behaves the same as a call to [`/v3/resources`][resource] with a query string of:

    ["and",
        ["=", "certname", "<NODE>"],
        ["=", "type", "<TYPE>"],
        ["=", "title", "<TITLE>"]]

### URL Parameters / Query Operators / Query Fields / Response Format

This route is an extension of the [`resources`][resource] endpoint. It uses the exact same parameters, operators, fields, and response format.

If you provide a `query` parameter, it will specify additional criteria, which will be
used to return a subset of the information normally returned by
this route.


## Paging

This query endpoint supports paged results via the common PuppetDB paging
URL parameters.  For more information, please see the documentation
on [paging][paging].<|MERGE_RESOLUTION|>--- conflicted
+++ resolved
@@ -83,14 +83,7 @@
 used to return a subset of the information normally returned by
 this route.
 
-<<<<<<< HEAD
-The response is a JSON array of node names that match the predicates, sorted
-in ascending order:
-
-`["foo.example.com", "bar.example.com", "baz.example.com"]`
-=======
 ### Response Format
->>>>>>> edfbf1e3
 
 The response is a single hash, of the same form used for the plain `nodes` endpoint:
 
