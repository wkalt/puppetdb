--- conflicted
+++ resolved
@@ -1,9 +1,5 @@
 ---
-<<<<<<< HEAD
-title: "PuppetDB 4.0: Support and Troublshooting Guide"
-=======
-title: "PuppetDB 3.2: Support and Troubleshooting Guide"
->>>>>>> cdaf7264
+title: "PuppetDB 4.0: Support and Troubleshooting Guide"
 layout: default
 ---
 
