--- conflicted
+++ resolved
@@ -34,13 +34,9 @@
 #                            Set to '0.0.0.0' to listen on all addresses.
 #   ['ssl_listen_port']    - The port on which the puppetdb web server should
 #                            accept HTTPS requests (defaults to 8081).
-<<<<<<< HEAD
 #   ['disable_ssl']        - If true, disable HTTPS and only serve
 #                            HTTP requests. Defaults to false.
 #   ['open_ssl_listen_port'] - If true, open the ssl listen port on the firewall. 
-=======
-#   ['open_ssl_listen_port'] - If true, open the ssl listen port on the firewall.
->>>>>>> 468f6eaa
 #                            (defaults to true).
 #   ['database']           - Which database backend to use; legal values are
 #                            `postgres` (default) or `embedded`.  (The `embedded`
