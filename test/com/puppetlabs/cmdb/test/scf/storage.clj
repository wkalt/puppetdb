--- conflicted
+++ resolved
@@ -1,24 +1,15 @@
 (ns com.puppetlabs.cmdb.test.scf.storage
-<<<<<<< HEAD
   (:require [com.puppetlabs.cmdb.catalog.utils :as catutils]
             [clojure.java.jdbc :as sql]
-=======
-  (:require [com.puppetlabs.cmdb.catalog :as cat]
-            [com.puppetlabs.cmdb.catalog.utils :as catutils]
->>>>>>> 222808b2
             [cheshire.core :as json])
   (:use [com.puppetlabs.cmdb.examples]
         [com.puppetlabs.cmdb.scf.storage]
-        [com.puppetlabs.cmdb.scf.migrate :only [migrate!]]
+        [com.puppetlabs.cmdb.scf.migrate :only  [migrate!]]
         [clojure.test]
         [clojure.math.combinatorics :only (combinations)]
-<<<<<<< HEAD
         [clj-time.core :only [now]]
         [clj-time.coerce :only [to-timestamp]]
-        [com.puppetlabs.jdbc :only [query-to-vec]]
-=======
         [com.puppetlabs.jdbc :only [query-to-vec with-transacted-connection]]
->>>>>>> 222808b2
         [com.puppetlabs.cmdb.testutils :only [test-db]]))
 
 (def db (test-db))
@@ -420,29 +411,8 @@
 
       (testing "on input that violates referential integrity"
         ; This catalog has an edge that points to a non-existant resource
-<<<<<<< HEAD
         (let [catalog (:invalid catalogs)]
-          (sql/with-connection db
-=======
-        (let [catalog {:certname "myhost.mydomain.com"
-                       :cmdb-version cat/CMDB-VERSION
-                       :api-version 1
-                       :version 123456789
-                       :tags #{"class" "foobar"}
-                       :classes #{"foobar"}
-                       :edges #{{:source {:type "Class" :title "foobar"}
-                                 :target {:type "File" :title "does not exist"}
-                                 :relationship :contains}}
-                       :resources {{:type "Class" :title "foobar"} {:type "Class" :title "foobar" :exported false}
-                                   {:type "File" :title "/etc/foobar"} {:type       "File"
-                                                                        :title      "/etc/foobar"
-                                                                        :exported   false
-                                                                        :tags       #{"file" "class" "foobar"}
-                                                                        :parameters {"ensure" "directory"
-                                                                                     "group"  "root"
-                                                                                     "user"   "root"}}}}]
           (with-transacted-connection db
->>>>>>> 222808b2
             (migrate!)
             (is (thrown? AssertionError (add-catalog! {})))
 
