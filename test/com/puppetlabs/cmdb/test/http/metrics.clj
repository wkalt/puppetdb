--- conflicted
+++ resolved
@@ -1,33 +1,13 @@
 (ns com.puppetlabs.cmdb.test.http.metrics
   (:import (java.util.concurrent TimeUnit))
-<<<<<<< HEAD
   (:require [cheshire.core :as json])
-=======
-  (:require [com.puppetlabs.cmdb.http.server :as server]
-            [cheshire.core :as json])
->>>>>>> 222808b2
   (:use com.puppetlabs.cmdb.http.metrics
         com.puppetlabs.cmdb.fixtures
         clojure.test
-<<<<<<< HEAD
-        ring.mock.request))
+        ring.mock.request
+        [com.puppetlabs.jdbc :only (with-transacted-connection)]))
 
 (use-fixtures :each with-test-db with-http-app)
-=======
-        ring.mock.request
-        [com.puppetlabs.jdbc :only (with-transacted-connection)]
-        [com.puppetlabs.cmdb.testutils :only [test-db]]
-        [com.puppetlabs.cmdb.scf.migrate :only [migrate!]]))
-
-(def ^:dynamic *app* nil)
-
-(use-fixtures :each (fn [f]
-                      (let [db (test-db)]
-                        (binding [*app* (server/build-app {:scf-db db})]
-                          (with-transacted-connection db
-                            (migrate!)
-                            (f))))))
->>>>>>> 222808b2
 
 (deftest mean-filtering
   (testing "MBean filtering"
