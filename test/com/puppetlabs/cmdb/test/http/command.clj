--- conflicted
+++ resolved
@@ -5,32 +5,11 @@
   (:use clojure.test
         ring.mock.request
         [com.puppetlabs.cmdb.testutils]
-<<<<<<< HEAD
         [com.puppetlabs.cmdb.fixtures]
+        [com.puppetlabs.jdbc :only (with-transacted-connection)]
         [com.puppetlabs.mq]))
 
 (use-fixtures :each with-test-db with-test-mq with-http-app)
-=======
-        [com.puppetlabs.cmdb.testutils :only [test-db]]
-        [com.puppetlabs.cmdb.scf.migrate :only [migrate!]]
-        [com.puppetlabs.jdbc :only (with-transacted-connection)]
-        [com.puppetlabs.mq]))
-
-(def ^:dynamic *app* nil)
-(def ^:dynamic *conn* nil)
-
-(use-fixtures :each (fn [f]
-                      (with-test-broker "test" conn
-                        (let [db (test-db)]
-                          (binding [*app* (server/build-app
-                                           {:scf-db db
-                                            :command-mq {:connection-string "vm://test"
-                                                         :endpoint "com.puppetlabs.cmdb.commands"}})
-                                    *conn* conn]
-                            (with-transacted-connection db
-                              (migrate!)
-                              (f)))))))
->>>>>>> 222808b2
 
 (defn make-request
   [post-body]
