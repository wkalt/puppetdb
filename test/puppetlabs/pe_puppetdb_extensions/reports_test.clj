(ns puppetlabs.pe-puppetdb-extensions.reports-test
  (:require [clojure.test :refer :all]
<<<<<<< HEAD
=======
            [clj-time.core :refer [now]]
            [clojure.string :as str]
>>>>>>> cae3f11e
            [puppetlabs.puppetdb.testutils.services :refer [get-json]]
            [puppetlabs.pe-puppetdb-extensions.testutils :as utils
             :refer [blocking-command-post with-ext-instances]]
            [puppetlabs.puppetdb.examples.reports :refer [reports]]
            [clojure.walk :refer [keywordize-keys]]
            [puppetlabs.puppetdb.reports :as reports]))

(deftest query-resources-on-reports
<<<<<<< HEAD
  (with-ext-instances [pdb (utils/sync-config nil)]
    (let [report (:basic reports)]
      (->> report
           reports/report-query->wire-v6
           (blocking-command-post (utils/pdb-cmd-url) "store report" 6))
      (let [expected (->> report reports/report-query->wire-v6
                          :resources keywordize-keys)
            actual (->> (get-json (utils/pdb-query-url) "/reports")
                        first :resources :data)]
        (is (= expected actual))))))
=======
  (with-log-suppressed-unless-notable notable-pdb-event?
    (with-puppetdb-instance (utils/pdb1-sync-config)
      (let [report (:basic reports)]
        (->> report
             reports/report-query->wire-v6
             (blocking-command-post (utils/pdb-cmd-url) "store report" 6))
        (let [expected (->> report
                            reports/report-query->wire-v6
                            :resources
                            keywordize-keys)
              reports-response (first (get-json (utils/pdb-query-url) "/reports"))]

          (testing "resources are the same as from the reports endpoint"
            (is (= (set expected)
                   (set (->> reports-response :resources :data)))))

          (testing "resources are the same as from the child endpoint"
            (is (= (set expected)
                   (set (get-json (utils/pdb-query-url)
                                  (format "/reports/%s/resources" (-> reports-response
                                                                      :resources
                                                                      :href
                                                                      (str/split #"/")
                                                                      (nth 5)))))))))))))
>>>>>>> cae3f11e
<|MERGE_RESOLUTION|>--- conflicted
+++ resolved
@@ -1,10 +1,6 @@
 (ns puppetlabs.pe-puppetdb-extensions.reports-test
   (:require [clojure.test :refer :all]
-<<<<<<< HEAD
-=======
-            [clj-time.core :refer [now]]
             [clojure.string :as str]
->>>>>>> cae3f11e
             [puppetlabs.puppetdb.testutils.services :refer [get-json]]
             [puppetlabs.pe-puppetdb-extensions.testutils :as utils
              :refer [blocking-command-post with-ext-instances]]
@@ -13,20 +9,7 @@
             [puppetlabs.puppetdb.reports :as reports]))
 
 (deftest query-resources-on-reports
-<<<<<<< HEAD
   (with-ext-instances [pdb (utils/sync-config nil)]
-    (let [report (:basic reports)]
-      (->> report
-           reports/report-query->wire-v6
-           (blocking-command-post (utils/pdb-cmd-url) "store report" 6))
-      (let [expected (->> report reports/report-query->wire-v6
-                          :resources keywordize-keys)
-            actual (->> (get-json (utils/pdb-query-url) "/reports")
-                        first :resources :data)]
-        (is (= expected actual))))))
-=======
-  (with-log-suppressed-unless-notable notable-pdb-event?
-    (with-puppetdb-instance (utils/pdb1-sync-config)
       (let [report (:basic reports)]
         (->> report
              reports/report-query->wire-v6
@@ -48,5 +31,4 @@
                                                                       :resources
                                                                       :href
                                                                       (str/split #"/")
-                                                                      (nth 5)))))))))))))
->>>>>>> cae3f11e
+                                                                      (nth 5))))))))))))