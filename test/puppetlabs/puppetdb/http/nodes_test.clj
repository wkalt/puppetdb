(ns puppetlabs.puppetdb.http.nodes-test
  (:require [cheshire.core :as json]
            [puppetlabs.puppetdb.http :as http]
            [clojure.test :refer :all]
            [puppetlabs.kitchensink.core :refer [keyset]]
            [puppetlabs.puppetdb.testutils :refer [paged-results]]
            [puppetlabs.puppetdb.testutils.http
             :refer [*app*
                     deftest-http-app
                     ordered-query-result
                     query-result
                     vector-param
                     query-response]]
            [puppetlabs.puppetdb.testutils.nodes :refer [store-example-nodes]]
            [flatland.ordered.map :as omap]))

(def endpoints [[:v4 "/v4/nodes"]])

(defn status-for-node
  "Returns status information for the given `node-name`"
  [method endpoint node-name]
  (-> (query-response method endpoint ["=" "certname" node-name])
      :body
      slurp
      (json/parse-string true)
      first))

(defn is-query-result
  [method endpoint query expected]
  (let [{:keys [body status]} (query-response method endpoint query)
        body   (if (string? body)
                 body
                 (slurp body))
        result (try
                 (json/parse-string body true)
                 (catch com.fasterxml.jackson.core.JsonParseException e
                   body))]

    (is (= (count expected)
           (count result))
        (str "Query was: " query))

    (doseq [res result]
      (is (= #{:certname :deactivated :expired :catalog_timestamp :facts_timestamp :report_timestamp
               :catalog_environment :facts_environment :report_environment
               :latest_report_status :latest_report_hash} (keyset res))
          (str "Query was: " query))
      (is (= (set expected) (set (mapv :certname result)))
          (str "Query was: " query)))

    (is (= status http/status-ok))))

(deftest-http-app node-queries
  [[version endpoint] endpoints
   method [:get :post]]

  (let [status-for-node' #(status-for-node method endpoint %)
        {:keys [web1 web2 db puppet]} (store-example-nodes)
        is-query-result' (fn [query expected] (is-query-result method endpoint query expected))]
    (testing "status objects should reflect fact/catalog activity"
      (testing "when node is active"
        (let [status (status-for-node' web1)]
          (is (nil? (:deactivated status)))
          (is (nil? (:expired status)))))

      (testing "when node has facts, but no catalog"
        (is (:facts_timestamp (status-for-node' web2)))
        (is (nil? (:catalog_timestamp (status-for-node' web2)))))

      (testing "when node has an associated catalog and facts"
        (is (:catalog_timestamp (status-for-node' web1)))
        (is (:facts_timestamp (status-for-node' web1)))))

    (testing "basic equality is supported for name"
      (is-query-result' ["=" "certname" "web1.example.com"] [web1]))

    (testing "equality is supported on facts_environment"
      (is-query-result' ["=" "facts_environment" "DEV"]
                        [web1 web2 puppet db]))

    (testing "regular expressions are supported for name"
      (is-query-result' ["~" "certname" "web\\d+.example.com"] [web1 web2])
      (is-query-result' ["~" "certname" "\\w+.example.com"] [db puppet web1 web2])
      (is-query-result' ["~" "certname" "example.net"] []))

    (testing "querying on latest report hash works"
      (let [cert-hashes (query-result method endpoint ["extract"
                                                       ["certname" "latest_report_hash"]
                                                       ["~" "certname" ".*"]])]
        (doseq [{:keys [certname latest_report_hash]} cert-hashes]
          (let [body (query-result method endpoint ["=" "latest_report_hash" latest_report_hash])]
            (is (= certname (:certname (first body))))))))

    (testing "querying on latest report status works"
      (is-query-result' ["=" "latest_report_status" "success"] [])
      (is-query-result' ["=" "latest_report_status" "failure"] [])
      (is-query-result' ["=" "latest_report_status" "unchanged"] [web1 db puppet]))

    (testing "basic equality works for facts, and is based on string equality"
      (is-query-result' ["=" ["fact" "operatingsystem"] "Debian"] [db web1 web2])
      (is-query-result' ["=" ["fact" "uptime_seconds"] 10000] [web1])
      (is-query-result' ["=" ["fact" "uptime_seconds"] "10000"] [])
      (is-query-result' ["=" ["fact" "uptime_seconds"] 10000.0] [web1])
      (is-query-result' ["in" ["fact" "uptime_seconds"] ["array" [10000.0]]] [web1])
      (is-query-result' ["in" ["fact" "uptime_seconds"] ["array" [10000]]] [web1])
      (is-query-result' ["=" ["fact" "uptime_seconds"] true] [])
      (is-query-result' ["=" ["fact" "uptime_seconds"] 0] []))

    (testing "missing facts are not equal to anything"
      (is-query-result' ["=" ["fact" "fake_fact"] "something"] [])
      (is-query-result' ["in" ["fact" "fake_fact"] ["array" ["something"]]] [])
      (is-query-result' ["not" ["=" ["fact" "fake_fact"] "something"]] [db puppet web1 web2]))

    (testing "arithmetic works on facts"
      (is-query-result' ["<" ["fact" "uptime_seconds"] 12000] [web1])
      (is-query-result' ["<" ["fact" "uptime_seconds"] 12000.0] [web1])
      (is-query-result' ["and" [">" ["fact" "uptime_seconds"] 10000] ["<" ["fact" "uptime_seconds"] 15000]] [web2])
      (is-query-result' ["<=" ["fact" "uptime_seconds"] 15000] [puppet web1 web2]))

    (testing "regular expressions work on facts"
      (is-query-result' ["~" ["fact" "ipaddress"] "192.168.1.11\\d"] [db puppet])
      (is-query-result' ["~" ["fact" "hostname"] "web\\d"] [web1 web2]))))

(deftest-http-app test-string-coercion-fail
  [[version endpoint] endpoints
   method [:get :post]]
  (store-example-nodes)
  (let [{:keys [body status]} (query-response method endpoint ["<" ["fact" "uptime_seconds"] "12000"])]
    (is (= 400 status))
    (is (re-find #"not allowed on value '12000'" body))))

(deftest-http-app node-subqueries
  [[version endpoint] endpoints
   method [:get :post]]

  (let [{:keys [web1 web2 db puppet]} (store-example-nodes)]
    (are [query expected]
        (is-query-result method endpoint query expected)

      ;;;;;;;;;;;;
      ;; Fact subqueries
      ;;;;;;;;;;;;

      ;; In: select_facts
      ["in" "certname"
       ["extract" "certname"
        ["select_facts"
         ["and"
          ["=" "name" "operatingsystem"]
          ["=" "value" "Debian"]]]]]
      [db web1 web2]

      ;; In: from facts
      ["in" "certname"
       ["from" "facts"
        ["extract" "certname"
         ["and"
          ["=" "name" "operatingsystem"]
          ["=" "value" "Debian"]]]]]
      [db web1 web2]

      ;; Implicit subquery
      ["subquery" "facts"
       ["and"
        ["=" "name" "operatingsystem"]
        ["=" "value" "Debian"]]]
      [db web1 web2]

      ;;;;;;;;;;;
      ;; Fact_contents subqueries
      ;;;;;;;;;;;

      ;; In: select_facts
      ["in" "certname"
       ["extract" "certname"
        ["select_fact_contents"
         ["and"
          ["=" "name" "operatingsystem"]
          ["=" "value" "Debian"]]]]]
      [db web1 web2]

      ;; In: from facts
      ["in" "certname"
       ["from" "fact_contents"
        ["extract" "certname"
         ["and"
          ["=" "name" "operatingsystem"]
          ["=" "value" "Debian"]]]]]
      [db web1 web2]

      ;; Implicit subquery
      ["subquery" "fact_contents"
       ["and"
        ["=" "name" "operatingsystem"]
        ["=" "value" "Debian"]]]
      [db web1 web2]

      ;;;;;;;;;;;;;
      ;; Nodes with a class matching their hostname
      ;;;;;;;;;;;;;

      ;; In: select_<entity>
      ["in" "certname"
       ["extract" "certname"
        ["select_facts"
         ["and"
          ["=" "name" "hostname"]
          ["in" "value"
           ["extract" "title"
            ["select_resources"
             ["and"
              ["=" "type" "Class"]]]]]]]]]
      [web1]

      ;; In: from <entity>
      ["in" "certname"
       ["from" "facts"
        ["extract" "certname"
         ["and"
          ["=" "name" "hostname"]
          ["in" "value"
           ["extract" "title"
            ["select_resources"
             ["and"
              ["=" "type" "Class"]]]]]]]]]
      [web1]

      ;; Implicit subquery
      ["subquery" "facts"
       ["and"
        ["=" "name" "hostname"]
        ["in" "value"
         ["extract" "title"
          ["select_resources"
           ["and"
            ["=" "type" "Class"]]]]]]]
      [web1]

      ;;;;;;;;;;;;
      ;; Nodes with matching select-resources for file/line
      ;;;;;;;;;;;;

      ;; In: select_resources
      ["in" "certname"
       ["extract" "certname"
        ["select_resources"
         ["and"
          ["=" "file" "/etc/puppet/modules/settings/manifests/init.pp"]
          ["=" "line" 1]]]]]
      [db puppet web1]

      ;; In: from resources
      ["in" "certname"
       ["from" "resources"
        ["extract" "certname"
         ["and"
          ["=" "file" "/etc/puppet/modules/settings/manifests/init.pp"]
          ["=" "line" 1]]]]]
      [db puppet web1]

      ;; Implicit subquery
      ["subquery" "resources"
       ["and"
        ["=" "file" "/etc/puppet/modules/settings/manifests/init.pp"]
        ["=" "line" 1]]]
      [db puppet web1]

      ;;;;;;;;;;;;
      ;; Reports subquery
      ;;;;;;;;;;;;

      ;; In: select_reports
      ["in" "certname"
       ["extract" "certname"
        ["select_reports"
         ["=" "certname" db]]]]
      [db]

      ;; In: from reports
      ["in" "certname"
       ["from" "reports"
        ["extract" "certname"
         ["=" "certname" db]]]]
      [db]

      ;; Implicit subquery
      ["subquery" "reports"
       ["=" "certname" db]]
      [db]

      ;;;;;;;;;;;;;;
      ;; Catalogs subquery
      ;;;;;;;;;;;;;;

      ;; In: select_catalogs
      ["in" "certname"
       ["extract" "certname"
        ["select_catalogs"
         ["=" "certname" web1]]]]
      [web1]

      ;; In: from catalogs
      ["in" "certname"
       ["from" "catalogs"
        ["extract" "certname"
         ["=" "certname" web1]]]]
      [web1]

      ;; Implicit subquery
      ["subquery" "catalogs"
       ["=" "certname" web1]]
      [web1]

      ;;;;;;;;;;;;;;
      ;; Factsets subquery
      ;;;;;;;;;;;;;;

      ;; In: select_factsets
      ["in" "certname"
       ["extract" "certname"
        ["select_factsets"
         ["=" "certname" web2]]]]
      [web2]

      ;; In: from factsets
      ["in" "certname"
       ["from" "factsets"
        ["extract" "certname"
         ["=" "certname" web2]]]]
      [web2]

      ;; Implict subquery
      ["subquery" "factsets"
       ["=" "certname" web2]]
      [web2]

      ;;;;;;;;;;;;;
      ;; Events subquery
      ;;;;;;;;;;;;;

      ;; In: select_events
      ["in" "certname"
       ["extract" "certname"
        ["select_events"
         ["=" "certname" db]]]]
      [db]

      ;; In: from events
      ["in" "certname"
       ["from" "events"
        ["extract" "certname"
         ["=" "certname" db]]]]
      [db]

      ;; Implicit subquery
      ["subquery" "events"
       ["=" "certname" db]]
      [db]

      ;;;;;;;;;;;;;
      ;; Resource subquery
      ;;;;;;;;;;;;;

      ;; In: select_resources
      ["in" "certname"
       ["extract" "certname"
        ["select_resources"
         ["=" "certname" web1]]]]
      [web1]

      ;; In: from resources
      ["in" "certname"
       ["from" "resources"
        ["extract" "certname"
         ["=" "certname" web1]]]]
      [web1]

      ;; Implicit subquery
      ["subquery" "resources"
       ["=" "certname" web1]]
      [web1]))

  (testing "subqueries: invalid"
    (doseq [[query msg] {
                         ;; Ensure the v2 version of sourcefile/sourceline returns
                         ;; a proper error.
                         ["in" "certname"
                          ["extract" "certname"
                           ["select_resources"
                            ["and"
                             ["=" "sourcefile" "/etc/puppet/modules/settings/manifests/init.pp"]
                             ["=" "sourceline" 1]]]]]

                         (re-pattern (format "'sourcefile' is not a queryable object.*" (last (name version))))}]
      (testing (str endpoint " query: " query " should fail with msg: " msg)
        (let [{:keys [status body]} (query-response method endpoint query)]
          (is (= status http/status-bad-request))
          (is (re-find msg body)))))))

<<<<<<< HEAD
(deftest-http-app query-with-pretty-printing
  [[version endpoint] endpoints
   method [:get :post]]
  (let [expected (store-example-nodes)]
    (testing "should support pretty printing in reports"
      (let [results (slurp (:body (query-response method endpoint nil {:pretty true})))
            normal-results (slurp (:body (query-response method endpoint nil {:pretty false})))]
        (is (not (empty? (json/parse-string results))))
        (is (> (count (clojure.string/split-lines results))
               (count (clojure.string/split-lines normal-results))))))))

(deftest-http-app paging-results
=======
(deftestseq aggregate-functions-on-nodes
  [[version endpoint] endpoints
   method [:get :post]]

  (let [expected (store-example-nodes)]

    (testing "ambiguous function column args"
      (is (= (query-result method endpoint ["extract" [["function" "count" "certname"]]])
             #{{:count 4}})))

    (testing "ambiguous group by column args"
      (is (= (query-result method endpoint ["extract" [["function" "count"] "certname"]
                                            ["group_by" "certname"]])
             #{{:certname "web2.example.com" :count 1}
               {:certname "web1.example.com" :count 1}
               {:certname "db.example.com" :count 1}
               {:certname "puppet.example.com" :count 1}})))))

(deftestseq paging-results
>>>>>>> 13aa236f
  [[version endpoint] endpoints
   method [:get :post]]

  (let [expected (store-example-nodes)]

    (testing "limit"
      (doseq [[limit expected] [[1 1] [2 2] [100 4]]]
        (let [results (query-result method endpoint nil {:limit limit})]
          (is (= (count results) expected)))))

    (testing "order by"
      (testing "rejects invalid fields"
        (let [{:keys [body status]} (query-response
                                      method endpoint nil
                                      {:order_by
                                       (vector-param method
                                                     [{"field" "invalid-field"}])})]
          (is (re-find #"Unrecognized column 'invalid-field' specified in :order_by"
                       body))))

      (testing "alphabetical fields"
        (let [ordered-names ["db.example.com" "puppet.example.com"
                             "web1.example.com" "web2.example.com"]]
          (doseq [[order expected] [["asc" ordered-names]
                                    ["desc" (reverse ordered-names)]]]
            (let [result (ordered-query-result method endpoint nil
                                               {:order_by (vector-param method
                                                                        [{"field" "certname"
                                                                          "order" order}])})]
              (is (= (mapv :certname result) expected))))))

      (testing "timestamp fields"
        (let [ordered-names  ["db.example.com" "puppet.example.com"
                              "web2.example.com" "web1.example.com"]]
          (doseq [[order expected] [["asc" (reverse ordered-names)]
                                    ["desc" ordered-names]]]
            (let [result (ordered-query-result method endpoint nil
                                               {:order_by (vector-param method
                                                            [{"field" "facts_timestamp"
                                                              "order" order}])})]
              (is (= (mapv :certname result) expected))))))

      (testing "multiple fields"
        (let [ordered-names  ["db.example.com" "puppet.example.com"
                              "web1.example.com" "web2.example.com"]]
          (doseq [[[timestamp-order name-order] expected]
                  [[["asc" "desc"] ordered-names]
                   [["asc" "asc"] ordered-names]]]
            (let [result (ordered-query-result method endpoint nil
                                               {:order_by (vector-param method
                                                            [{"field" "facts_timestamp"
                                                              "order" timestamp-order}
                                                             {"field" "certname"
                                                              "order" name-order}])})]))))

      (testing "offset"
        (let [ordered-names ["db.example.com" "puppet.example.com" "web1.example.com" "web2.example.com"]
              reversed-names (reverse ordered-names)]
          (doseq [[order offset expected] [["asc" 0 ordered-names]
                                           ["asc" 1 (drop 1 ordered-names)]
                                           ["asc" 2 (drop 2 ordered-names)]
                                           ["asc" 3 (drop 3 ordered-names)]
                                           ["desc" 0 reversed-names]
                                           ["desc" 1 (drop 1 reversed-names)]
                                           ["desc" 2 (drop 2 reversed-names)]
                                           ["desc" 3 (drop 3 reversed-names)]]]
            (let [result (ordered-query-result method endpoint nil
                                               {:order_by (vector-param
                                                            method
                                                            [{"field" "certname"
                                                              "order" order}])
                                                :offset offset})]
              (is (= (mapv :certname result) expected)))))))

    (doseq [[label count?] [["without" false]
                            ["with" true]]]
      (testing (str endpoint " should support paging through nodes " label " counts")
        (let [results (paged-results method
                       {:app-fn  *app*
                        :path    endpoint
                        :limit   1
                        :total   (count expected)
                        :include_total  count?
                        :params {:order_by
                                 (vector-param method [{:field "certname"
                                                        :order "asc"}])}})]
          (is (= (count results) (count expected)))
          (is (= (set (vals expected))
                 (set (map :certname results)))))))))

(deftest-http-app node-timestamp-queries
  [[version endpoint] endpoints
   method [:get :post]]

  (let [{:keys [web1 web2 db puppet]} (store-example-nodes)
        web1-catalog-ts (:catalog_timestamp (status-for-node method endpoint web1))
        web1-facts-ts (:facts_timestamp (status-for-node method endpoint web1))
        web1-report-ts (:report_timestamp (status-for-node method endpoint web1))
        is-query-result' (fn [query expected] (is-query-result method endpoint query expected))]

    (testing "basic query for timestamps"

      (is-query-result' ["=" "facts_timestamp" web1-facts-ts] [web1])
      (is-query-result' [">" "facts_timestamp" web1-facts-ts] [web2 db puppet])
      (is-query-result' [">=" "facts_timestamp" web1-facts-ts] [web1 web2 db puppet])

      (is-query-result' ["=" "catalog_timestamp" web1-catalog-ts] [web1])
      (is-query-result' [">" "catalog_timestamp" web1-catalog-ts] [db puppet])
      (is-query-result' [">=" "catalog_timestamp" web1-catalog-ts] [web1 db puppet])

      (is-query-result' ["=" "report_timestamp" web1-report-ts] [web1])
      (is-query-result' [">" "report_timestamp" web1-report-ts] [db puppet])
      (is-query-result' [">=" "report_timestamp" web1-report-ts] [web1 db puppet]))))

(def invalid-projection-queries
  (omap/ordered-map
     ;; Top level extract using invalid fields should throw an error
     ["extract" "nothing" ["~" "certname" ".*"]]
     #"Can't extract unknown 'nodes' field 'nothing'.*Acceptable fields are.*"

     ["extract" ["certname" "nothing" "nothing2"] ["~" "certname" ".*"]]
     #"Can't extract unknown 'nodes' fields: 'nothing', 'nothing2'.*Acceptable fields are.*"))

(deftest-http-app invalid-projections
  [[version endpoint] endpoints
   method [:get :post]
   [query msg] invalid-projection-queries]
  (testing (str "query: " query " should fail with msg: " msg)
    (let [{:keys [status body] :as result} (query-response method endpoint query)]
      (is (re-find msg body))
      (is (= status http/status-bad-request)))))

(def pg-versioned-invalid-regexps
  (omap/ordered-map
    "/v4/nodes" (omap/ordered-map
                  ["~" "certname" "*abc"]
                  #".*invalid regular expression: quantifier operand invalid"

                  ["~" "certname" "[]"]
                  #".*invalid regular expression: brackets.*not balanced")))

(deftest-http-app pg-invalid-regexps
  [[version endpoint] endpoints
   method [:get :post]
   [query msg] (get pg-versioned-invalid-regexps endpoint)]
  (testing (str "query: " query " should fail with msg: " msg)
    (let [{:keys [status body] :as result} (query-response method endpoint query)]
      (is (re-find msg body))
      (is (= status http/status-bad-request)))))

(def no-parent-endpoints [[:v4 "/v4/nodes/foo/facts"]
                          [:v4 "/v4/nodes/foo/resources"]])

(deftest-http-app unknown-parent-handling
  [[version endpoint] no-parent-endpoints
   method [:get :post]]
  (let [{:keys [status body] :as result} (query-response method endpoint)]
    (is (= status http/status-not-found))
    (is (= {:error "No information is known about node foo"} (json/parse-string body true)))))<|MERGE_RESOLUTION|>--- conflicted
+++ resolved
@@ -397,7 +397,6 @@
           (is (= status http/status-bad-request))
           (is (re-find msg body)))))))
 
-<<<<<<< HEAD
 (deftest-http-app query-with-pretty-printing
   [[version endpoint] endpoints
    method [:get :post]]
@@ -409,9 +408,7 @@
         (is (> (count (clojure.string/split-lines results))
                (count (clojure.string/split-lines normal-results))))))))
 
-(deftest-http-app paging-results
-=======
-(deftestseq aggregate-functions-on-nodes
+(deftest-http-app aggregate-functions-on-nodes
   [[version endpoint] endpoints
    method [:get :post]]
 
@@ -429,8 +426,7 @@
                {:certname "db.example.com" :count 1}
                {:certname "puppet.example.com" :count 1}})))))
 
-(deftestseq paging-results
->>>>>>> 13aa236f
+(deftest-http-app paging-results
   [[version endpoint] endpoints
    method [:get :post]]
 
