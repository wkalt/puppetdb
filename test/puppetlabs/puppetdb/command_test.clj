--- conflicted
+++ resolved
@@ -855,7 +855,6 @@
 
 (deftest concurrent-fact-updates
   (testing "Should allow only one replace facts update for a given cert at a time"
-<<<<<<< HEAD
     (with-test-db
       (let [certname "some_certname"
             facts {:certname certname
@@ -912,72 +911,6 @@
             @fut
             (is (true? @first-message?))
             (is (true? @second-message?))))))))
-=======
-    (let [certname "some_certname"
-          facts {:certname certname
-                 :environment "DEV"
-                 :values {"domain" "mydomain.com"
-                          "fqdn" "myhost.mydomain.com"
-                          "hostname" "myhost"
-                          "kernel" "Linux"
-                          "operatingsystem" "Debian"
-                          }
-                 :producer_timestamp (to-timestamp (now))}
-          command   {:command (command-names :replace-facts)
-                     :version 4
-                     :payload facts}
-
-          hand-off-queue (java.util.concurrent.SynchronousQueue.)
-          storage-replace-facts! scf-store/update-facts!
-          failures (atom ())
-          orig-annotate-attempt mql/annotate-with-attempt]
-
-      (jdbc/with-db-transaction []
-       (scf-store/add-certname! certname)
-       (scf-store/add-facts! {:certname certname
-                              :values (:values facts)
-                              :timestamp (-> 2 days ago)
-                              :environment nil
-                              :producer_timestamp (-> 2 days ago)})
-       (scf-store/ensure-environment "DEV"))
-
-      (with-redefs [mql/annotate-with-attempt
-                      (fn [msg ex]
-                        (swap! failures conj ex)
-                        (orig-annotate-attempt msg ex))
-                    scf-store/update-facts!
-                    (fn [fact-data]
-                      (.put hand-off-queue "got the lock")
-                      (.poll hand-off-queue 5 java.util.concurrent.TimeUnit/SECONDS)
-                      (storage-replace-facts! fact-data))]
-        (let [first-message? (atom false)
-              second-message? (atom false)
-              fut (future
-                    (test-msg-handler command publish discard-dir
-                      (reset! first-message? true)))
-
-              _ (.poll hand-off-queue 5 java.util.concurrent.TimeUnit/SECONDS)
-
-              new-facts (update-in facts [:values] (fn [values]
-                                                     (-> values
-                                                         (dissoc "kernel")
-                                                         (assoc "newfact2" "here"))))
-              new-facts-cmd {:command (command-names :replace-facts)
-                             :version 4
-                             :payload new-facts}]
-
-          (test-msg-handler new-facts-cmd publish discard-dir
-            (reset! second-message? true)
-            (is (= 1 (count @failures)))
-            (is (re-matches
-                 (if (sutils/postgres?)
-                   #"(?sm).*ERROR: could not serialize access due to concurrent update.*"
-                   #".*transaction rollback: serialization failure")
-                 (full-sql-exception-msg (first @failures)))))
-          @fut
-          (is (true? @first-message?))
-          (is (true? @second-message?)))))))
->>>>>>> b266d40c
 
 (defn thread-id []
   (.getId (Thread/currentThread)))
