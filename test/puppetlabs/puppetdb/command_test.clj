(ns puppetlabs.puppetdb.command-test
  (:require [me.raynes.fs :as fs]
            [clj-http.client :as client]
            [clojure.java.jdbc :as sql]
            [metrics.meters :as meters]
            [puppetlabs.puppetdb.cheshire :as json]
            [puppetlabs.puppetdb.command.constants
             :refer [latest-catalog-version latest-facts-version]]
            [puppetlabs.puppetdb.command.dlo :as dlo]
            [puppetlabs.puppetdb.metrics.core
             :refer [metrics-registries new-metrics]]
            [puppetlabs.puppetdb.scf.storage :as scf-store]
            [puppetlabs.puppetdb.scf.storage-utils :as sutils]
            [puppetlabs.puppetdb.catalogs :as catalog]
            [puppetlabs.puppetdb.examples.reports :refer [v4-report
                                                          v5-report
                                                          v6-report
                                                          v7-report
                                                          v8-report]]
            [puppetlabs.puppetdb.scf.hash :as shash]
            [puppetlabs.puppetdb.testutils.db :refer [*db* with-test-db]]
            [schema.core :as s]
            [puppetlabs.trapperkeeper.testutils.logging :refer [atom-logger]]
            [clj-time.format :as tfmt]
            [puppetlabs.puppetdb.cli.services :as cli-svc]
            [puppetlabs.puppetdb.command :refer :all]
            [puppetlabs.puppetdb.config :as conf]
            [puppetlabs.puppetdb.reports :as reports]
            [puppetlabs.puppetdb.testutils
<<<<<<< HEAD
             :refer [args-supplied call-counter dotestseq times-called mock-fn default-timeout-ms]]
            [puppetlabs.puppetdb.test-protocols :refer [called?]]
=======
             :refer [args-supplied call-counter default-timeout-ms dotestseq
                     times-called]]
>>>>>>> 37ec248b
            [puppetlabs.puppetdb.jdbc :refer [query-to-vec] :as jdbc]
            [puppetlabs.puppetdb.jdbc-test :refer [full-sql-exception-msg]]
            [puppetlabs.puppetdb.examples :refer :all]
            [puppetlabs.puppetdb.testutils.services :as svc-utils]
            [puppetlabs.puppetdb.command.constants :refer [command-names]]
            [clj-time.coerce
             :refer [from-sql-date to-timestamp to-date-time to-string]]
            [clj-time.core :as t :refer [days ago now seconds]]
            [clojure.test :refer :all]
            [clojure.tools.logging :refer [*logger-factory*]]
            [slingshot.slingshot :refer [throw+ try+]]
            [slingshot.test]
            [puppetlabs.puppetdb.utils :as utils]
            [puppetlabs.puppetdb.time :as pt]
            [puppetlabs.trapperkeeper.app :refer [get-service]]
            [clojure.core.async :as async]
            [puppetlabs.kitchensink.core :as ks]
            [clojure.string :as str]
            [puppetlabs.stockpile.queue :as stock]
            [puppetlabs.puppetdb.testutils.nio :as nio]
            [puppetlabs.puppetdb.testutils.queue :as tqueue]
            [puppetlabs.puppetdb.queue :as queue]
            [puppetlabs.trapperkeeper.services
             :refer [service-context]]
            [overtone.at-at :refer [mk-pool scheduled-jobs]])
  (:import [java.util.concurrent TimeUnit]
           [org.joda.time DateTime DateTimeZone]))

(defn unroll-old-command [{:keys [command version payload]}]
  [command
   version
   (or (:certname payload)
       (:name payload))
   payload])

(defrecord CommandHandlerContext [message-handler command-chan dlo delay-pool response-chan q]
  java.io.Closeable
  (close [_]
    (async/close! command-chan)
    (async/close! response-chan)
    (fs/delete-dir (:path dlo))
    (#'overtone.at-at/shutdown-pool-now! @(:pool-atom delay-pool))))

(defn create-message-handler-context [q]
  (let [delay-pool (mk-pool)
        command-chan (async/chan 10)
        response-chan (async/chan 10)
        stats (atom {:received-commands 0
                     :executed-commands 0})
        dlo-dir (fs/temp-dir "test-msg-handler-dlo")
        dlo (dlo/initialize (.toPath dlo-dir)
                             (:registry (new-metrics "puppetlabs.puppetdb.dlo"
                                                     :jmx? false)))]
    (map->CommandHandlerContext
     {:handle-message (message-handler q command-chan dlo delay-pool *db* response-chan stats)
      :command-chan command-chan
      :dlo dlo
      :delay-pool delay-pool
      :response-chan response-chan
      :q q})))

(defmacro with-message-handler [binding-form & body]
  `(with-test-db
     (tqueue/with-stockpile q#
       (with-open [context# (create-message-handler-context q#)]
         (let [~binding-form context#]
           ~@body)))))

(defn add-fake-attempts [cmdref n]
  (loop [i 0
         result cmdref]
    (if (or (neg? n) (= i n))
      result
      (recur (inc i)
             (queue/cons-attempt result (Exception. (str "thud-" i)))))))

(defn task-count [delay-pool]
  (-> delay-pool
      :pool-atom
      deref
      :thread-pool
      .getQueue
      count))

(defn store-command' [q old-command]
  (apply tqueue/store-command q (unroll-old-command old-command)))

(defn take-with-timeout!!
  "Takes from `port` via <!!, but will throw an exception if
  `timeout-in-ms` expires"
  [port timeout-in-ms]
  (async/alt!!
    (async/timeout timeout-in-ms)
    (throw (Exception. (format "Channel take timed out after '%s' ms" timeout-in-ms)))
    port
    ([v] v)))

(defn discard-count []
  (-> (meters/meter (get-in metrics-registries [:mq :registry])
                    ["global" "discarded"])
      meters/rates
      :total))

(deftest command-processor-integration
  (let [command {:command "replace catalog" :version 5
                 :payload (get-in wire-catalogs [5 :empty])}]
    (testing "correctly formed messages"

      (testing "which are not yet expired"

        (testing "when successful should not raise errors or retry"
          (with-message-handler {:keys [handle-message dlo delay-pool q]}
            (handle-message (store-command' q command))
            (is (= 0 (count (scheduled-jobs delay-pool))))
            (is (empty? (fs/list-dir (:path dlo))))))

        (testing "when a fatal error occurs should be discarded to the dead letter queue"
          (with-redefs [process-command-and-respond! (fn [& _] (throw+ (fatality (Exception. "fatal error"))))]
            (with-message-handler {:keys [handle-message dlo delay-pool q]}
              (let [discards (discard-count)]
                (handle-message (store-command' q command))
                (is (= (inc discards) (discard-count))))
              (is (= 0 (count (scheduled-jobs delay-pool))))
              (is (= 2 (count (fs/list-dir (:path dlo))))))))

        (testing "when a non-fatal error occurs should be requeued with the error recorded"
          (let [expected-exception (Exception. "non-fatal error")]
            (with-redefs [process-command-and-respond! (fn [& _]
                                                         (throw+ expected-exception))
                          command-delay-ms 1
                          quick-retry-count 0]
              (with-message-handler {:keys [handle-message command-chan dlo delay-pool q]}
                (let [cmdref (store-command' q command)]

                  (is (= 0 (task-count delay-pool)))
                  (handle-message cmdref)

                  (is (empty? (fs/list-dir (:path dlo))))

                  (let [delayed-command (take-with-timeout!! command-chan default-timeout-ms)
                        actual-exception (:exception (first (:attempts delayed-command)))]
                    (are [x y] (= x y)
                      cmdref (dissoc delayed-command :attempts)
                      1 (count (:attempts delayed-command))
                      actual-exception expected-exception))))))))

      (testing "should be discarded if expired"
        (let [command (assoc command :version 9)]
          (with-redefs [process-command-and-respond! (fn [& _] (throw (RuntimeException. "Expected failure")))]
            (with-message-handler {:keys [handle-message dlo delay-pool q]}
              (let [cmdref (store-command' q (assoc command :version 9))]
                (let [discards (discard-count)]
                  (handle-message (add-fake-attempts cmdref maximum-allowable-retries))
                  (is (= (inc discards) (discard-count))))
                (is (= 0 (task-count delay-pool)))
                (is (= 2 (count (fs/list-dir (:path dlo)))))))))))

    (testing "should be discarded if incorrectly formed"
      (let [command (assoc command :payload "{\"malformed\": \"with no closing brace\"")
            process-counter (call-counter)]
        (with-redefs [process-command-and-respond! process-counter]
          (with-message-handler {:keys [handle-message dlo delay-pool q]}
            (let [discards (discard-count)]
              (handle-message (store-command' q command))
              (is (= (inc discards) (discard-count))))
            (is (= 0 (task-count delay-pool)))
            (is (= 2 (count (fs/list-dir (:path dlo)))))
            (is (= 0 (times-called process-counter)))))))))

(deftest command-retry-handler
  (with-redefs [quick-retry-count 0]
    (let [process-message (fn [_] (throw (RuntimeException. "retry me")))]
      (testing "logs for each L2 failure up to the max"
        (doseq [i (range 0 maximum-allowable-retries)
                :let [log-output (atom [])]]
          (binding [*logger-factory* (atom-logger log-output)]
            (with-message-handler {:keys [handle-message dlo delay-pool q]}
              (is (= 0 (task-count delay-pool)))
              (handle-message (-> (tqueue/store-command q "replace catalog" 10
                                                        "cats" {:certname "cats"})
                                  (add-fake-attempts i)))
              (is (= 1 (task-count delay-pool)))
              (is (= 0 (count (fs/list-dir (:path dlo)))))
              (is (= (get-in @log-output [0 1]) :error))
              (is (str/includes? (get-in @log-output [0 3]) "cats"))
              (is (instance? Exception (get-in @log-output [0 2])))
              (is (str/includes? (last (first @log-output))
                                 "Retrying after attempt"))))))

      (testing "a failed message after the max is discarded"
        (let [log-output (atom [])]
          (binding [*logger-factory* (atom-logger log-output)]
            (with-message-handler {:keys [handle-message dlo delay-pool q]}
              (handle-message (-> (tqueue/store-command q "replace catalog" 10
                                                        "cats" {:certname "cats"})
                                  (add-fake-attempts maximum-allowable-retries)))
              (is (= 0 (task-count delay-pool)))
              (is (= 2 (count (fs/list-dir (:path dlo)))))
              (is (= (get-in @log-output [0 1]) :error))
              (is (instance? Exception (get-in @log-output [0 2])))
              (is (str/includes? (last (first @log-output))
                                 "Exceeded max"))
              (is (str/includes? (get-in @log-output [0 3]) "cats")))))))))

(deftest message-acknowledgement
  (testing "happy path, message acknowledgement when no failures occured"
    (tqueue/with-stockpile q
      (with-message-handler {:keys [handle-message dlo delay-pool q]}
        (let [command {:command "replace catalog" :version 5
                       :payload (get-in wire-catalogs [5 :empty])}
              cmdref (store-command' q command)]
          (is (:payload (queue/cmdref->cmd q cmdref)))
          (handle-message cmdref)
          (is (thrown+-with-msg? [:kind :puppetlabs.stockpile.queue/no-such-entry]
                                 #"No file found"
                                 (queue/cmdref->cmd q cmdref)))
          (is (= 0 (task-count delay-pool)))
          (is (= 0 (count (fs/list-dir (:path dlo)))))))))

  (testing "Failures do not cause messages to be acknowledged"
    (tqueue/with-stockpile q
      (with-redefs [process-command-and-respond! (fn [& _] (throw+ (RuntimeException. "retry me")))]
        (with-message-handler {:keys [handle-message dlo delay-pool q]}
          (let [entry (tqueue/store-command q "replace catalog" 10 "cats" {:certname "cats"})]
            (is (:payload (queue/cmdref->cmd q entry)))
            (handle-message entry)
            (is (= 1 (task-count delay-pool)))
            (is (:payload (queue/cmdref->cmd q entry)))))))))

(deftest call-with-quick-retry-test
  (testing "errors are logged at debug while retrying"
    (let [log-output (atom [])]
      (binding [*logger-factory* (atom-logger log-output)]
        (try (call-with-quick-retry 1
                                    (fn []
                                      (throw (RuntimeException. "foo"))))
             (catch RuntimeException e nil)))
      (is (= (get-in @log-output [0 1]) :debug))
      (is (instance? Exception (get-in @log-output [0 2])))))

  (testing "retries the specified number of times"
    (let [publish (call-counter)
          num-retries 5
          counter (atom num-retries)]
      (try (call-with-quick-retry num-retries
                                  (fn []
                                    (if (= @counter 0)
                                      (publish)
                                      (do (swap! counter dec)
                                          (throw (RuntimeException. "foo"))))))
           (catch RuntimeException e nil))
      (is (= 1 (times-called publish)))))

  (testing "stops retrying after a success"
    (let [publish (call-counter)
          counter (atom 0)]
      (call-with-quick-retry 5
                             (fn []
                               (swap! counter inc)
                               (publish)))
      (is (= 1 @counter))
      (is (= 1 (times-called publish)))))

  (testing "fatal errors are not retried"
    (let [e (try+ (call-with-quick-retry 0
                                         (fn []
                                           (throw+ (fatality (Exception. "fatal error")))))
                  (catch fatal? e e))]
      (is (= true (:fatal e)))))

  (testing "errors surfaces when no more retries are left"
    (let [e (try (call-with-quick-retry 0
                                        (fn []
                                          (throw (RuntimeException. "foo"))))
                 (catch RuntimeException e e))]
      (is (instance? RuntimeException e)))))

;;;;;;;;;;;;;;;;;;;;;;;;;;;;;;;;;;;;;;;;;;;;;;;;;;;;;;;;;;;;
;;
;; Common functions/macros for support multi-version tests
;;
;;;;;;;;;;;;;;;;;;;;;;;;;;;;;;;;;;;;;;;;;;;;;;;;;;;;;;;;;;;;

(defn with-env
  "Updates the `row-map` to include environment information."
  [row-map]
  (assoc row-map :environment_id (scf-store/environment-id "DEV")))

(defn with-producer
  "Updates the `row-map` to include producer information."
  [row-map]
  (assoc row-map :producer_id (scf-store/producer-id "bar.com")))

(defn version-kwd->num
  "Converts a version keyword into a correct number (expected by the command).
   i.e. :v4 -> 4"
  [version-kwd]
  (-> version-kwd
      name
      last
      Character/getNumericValue))

;;;;;;;;;;;;;;;;;;;;;;;;;;;;;;;;;;;;;;;;;;;;;;;;;;;;;;;;;;;;
;;
;; Catalog Command Tests
;;
;;;;;;;;;;;;;;;;;;;;;;;;;;;;;;;;;;;;;;;;;;;;;;;;;;;;;;;;;;;;

(def catalog-versions
  "Currently supported catalog versions"
  [:v8 :v9])

(deftest replace-catalog-test
  (dotestseq [version catalog-versions
              :let [raw-command {:command (command-names :replace-catalog)
                                 :version (version-kwd->num version)
                                 :payload (-> (get-in wire-catalogs [(version-kwd->num version) :empty])
                                              (assoc :producer_timestamp (now)))}]]
    (testing (str (command-names :replace-catalog) " " version)
      (let [certname (get-in raw-command [:payload :certname])
            catalog-hash (shash/catalog-similarity-hash
                          (catalog/parse-catalog (:payload raw-command) (version-kwd->num version) (now)))
            one-day      (* 24 60 60 1000)
            yesterday    (to-timestamp (- (System/currentTimeMillis) one-day))
            tomorrow     (to-timestamp (+ (System/currentTimeMillis) one-day))]

        (testing "with no catalog should store the catalog"
          (with-message-handler {:keys [handle-message dlo delay-pool q]}
            (handle-message (store-command' q raw-command))
            (is (= [(with-env {:certname certname})]
                   (query-to-vec "SELECT certname, environment_id FROM catalogs")))
            (is (= 0 (task-count delay-pool)))
            (is (empty? (fs/list-dir (:path dlo))))))

        (testing "with code-id should store the catalog"
          (with-message-handler {:keys [handle-message dlo delay-pool q]}
            (handle-message
             (store-command' q (assoc-in raw-command [:payload :code_id] "my_git_sha1")))
            (is (= [(with-env {:certname certname :code_id "my_git_sha1"})]
                   (query-to-vec "SELECT certname, code_id, environment_id FROM catalogs")))
            (is (= 0 (task-count delay-pool)))
            (is (empty? (fs/list-dir (:path dlo))))))

        (testing "with an existing catalog should replace the catalog"
          (with-message-handler {:keys [handle-message dlo delay-pool q]}
            (is (= (query-to-vec "SELECT certname FROM catalogs")
                   []))
            (jdbc/insert! :certnames {:certname certname})
            (jdbc/insert! :catalogs {:hash (sutils/munge-hash-for-storage "00")
                                     :api_version 1
                                     :catalog_version "foo"
                                     :certname certname
                                     :producer_timestamp (to-timestamp (-> 1 days ago))})
            (handle-message (store-command' q raw-command))
            (is (= [(with-env {:certname certname :catalog catalog-hash})]
                   (query-to-vec (format "SELECT certname, %s as catalog, environment_id FROM catalogs"
                                         (sutils/sql-hash-as-str "hash")))))
            (is (= 0 (task-count delay-pool)))
            (is (empty? (fs/list-dir (:path dlo))))))

        (let [command (assoc raw-command :payload "bad stuff")]
          (testing "with a bad payload should discard the message"
            (with-message-handler {:keys [handle-message dlo delay-pool q]}
              (handle-message (store-command' q command))
              (is (empty? (query-to-vec "SELECT * FROM catalogs")))
              (is (= 0 (task-count delay-pool)))
              (is (seq (fs/list-dir (:path dlo)))))))

        (testing "with a newer catalog should ignore the message"
          (with-message-handler {:keys [handle-message dlo delay-pool q]}
            (jdbc/insert! :certnames {:certname certname})
            (jdbc/insert! :catalogs {:hash (sutils/munge-hash-for-storage "ab")
                                     :api_version 1
                                     :catalog_version "foo"
                                     :certname certname
                                     :timestamp tomorrow
                                     :producer_timestamp (to-timestamp (now))})
            (handle-message (store-command' q raw-command))
            (is (= [{:certname certname :catalog "ab"}]
                   (query-to-vec (format "SELECT certname, %s as catalog FROM catalogs"
                                         (sutils/sql-hash-as-str "hash")))))
            (is (= 0 (task-count delay-pool)))
            (is (empty? (fs/list-dir (:path dlo))))))

        (testing "should reactivate the node if it was deactivated before the message"
          (with-message-handler {:keys [handle-message dlo delay-pool q]}
            (jdbc/insert! :certnames {:certname certname :deactivated yesterday})

            (handle-message (store-command' q raw-command))

            (is (= [{:certname certname :deactivated nil}]
                   (query-to-vec "SELECT certname,deactivated FROM certnames")))
            (is (= [{:certname certname :catalog catalog-hash}]
                   (query-to-vec (format "SELECT certname, %s as catalog FROM catalogs"
                                         (sutils/sql-hash-as-str "hash")))))
            (is (= 0 (task-count delay-pool)))
            (is (empty? (fs/list-dir (:path dlo)))))

          (testing "should store the catalog if the node was deactivated after the message"
            (with-message-handler {:keys [handle-message dlo delay-pool q]}

              (scf-store/delete-certname! certname)
              (jdbc/insert! :certnames {:certname certname :deactivated tomorrow})

              (handle-message (store-command' q raw-command))

              (is (= [{:certname certname :deactivated tomorrow}]
                     (query-to-vec "SELECT certname,deactivated FROM certnames")))
              (is (= [{:certname certname :catalog catalog-hash}]
                     (query-to-vec (format "SELECT certname, %s as catalog FROM catalogs"
                                           (sutils/sql-hash-as-str "hash")))))
              (is (= 0 (task-count delay-pool)))
              (is (empty? (fs/list-dir (:path dlo)))))))))))

;; If there are messages in the user's MQ when they upgrade, we could
;; potentially have commands of an unsupported format that need to be
;; processed. Although we don't support the catalog versions below, we
;; need to test that those commands will be processed properly
(deftest replace-catalog-with-v6
  (testing "catalog wireformat v6"
    (let [command {:command (command-names :replace-catalog)
                   :version 6
                   :payload (get-in wire-catalogs [6 :empty])}
          certname (get-in command [:payload :certname])
          cmd-producer-timestamp (get-in command [:payload :producer_timestamp])]

      (with-message-handler {:keys [handle-message dlo delay-pool q]}

        (handle-message (store-command' q command))

        ;;names in v5 are hyphenated, this check ensures we're sending a v5 catalog
        (is (contains? (:payload command) :producer_timestamp))
        (is (= [(with-env {:certname certname})]
               (query-to-vec "SELECT certname, environment_id FROM catalogs")))
        (is (= 0 (task-count delay-pool)))
        (is (empty? (fs/list-dir (:path dlo))))

        ;;this should be the hyphenated producer timestamp provided above
        (is (= (-> (query-to-vec "SELECT producer_timestamp FROM catalogs")
                   first
                   :producer_timestamp)
               (to-timestamp cmd-producer-timestamp)))))))

(deftest replace-catalog-with-v5
  (testing "catalog wireformat v5"
    (let [command {:command (command-names :replace-catalog)
                   :version 5
                   :payload (get-in wire-catalogs [5 :empty])}
          certname (get-in command [:payload :name])
          cmd-producer-timestamp (get-in command [:payload :producer-timestamp])]
      (with-message-handler {:keys [handle-message dlo delay-pool q]}

        (handle-message (store-command' q command))

        ;;names in v5 are hyphenated, this check ensures we're sending a v5 catalog
        (is (contains? (:payload command) :producer-timestamp))
        (is (= [(with-env {:certname certname})]
               (query-to-vec "SELECT certname, environment_id FROM catalogs")))
        (is (= 0 (task-count delay-pool)))
        (is (empty? (fs/list-dir (:path dlo))))

        ;;this should be the hyphenated producer timestamp provided above
        (is (= (-> (query-to-vec "SELECT producer_timestamp FROM catalogs")
                   first
                   :producer_timestamp)
               (to-timestamp cmd-producer-timestamp)))))))

(deftest replace-catalog-with-v4
  (let [command {:command (command-names :replace-catalog)
                 :version 4
                 :payload (get-in wire-catalogs [4 :empty])}
        certname (get-in command [:payload :name])
        cmd-producer-timestamp (get-in command [:payload :producer-timestamp])
        recent-time (-> 1 seconds ago)]
    (with-message-handler {:keys [handle-message dlo delay-pool q]}

      (handle-message (store-command' q command))

      (is (false? (contains? (:payload command) :producer-timestamp)))
      (is (= [(with-env {:certname certname})]
             (query-to-vec "SELECT certname, environment_id FROM catalogs")))
      (is (= 0 (task-count delay-pool)))
      (is (empty? (fs/list-dir (:path dlo))))
      ;;v4 does not include a producer_timestmap, the backend
      ;;should use the time the command was received instead
      (is (t/before? recent-time
                     (-> (query-to-vec "SELECT producer_timestamp FROM catalogs")
                         first
                         :producer_timestamp
                         to-date-time))))))

(defn update-resource
  "Updated the resource in `catalog` with the given `type` and `title`.
   `update-fn` is a function that accecpts the resource map as an argument
   and returns a (possibly mutated) resource map."
  [version catalog type title update-fn]
  (let [path [:payload :resources]]
    (update-in catalog path
               (fn [resources]
                 (mapv (fn [res]
                         (if (and (= (:title res) title)
                                  (= (:type res) type))
                           (update-fn res)
                           res))
                       resources)))))

(def basic-wire-catalog
  (get-in wire-catalogs [9 :basic]))

(deftest catalog-with-updated-resource-line
  (dotestseq [version catalog-versions
              :let [command-1 {:command (command-names :replace-catalog)
                               :version latest-catalog-version
                               :payload basic-wire-catalog}
                    command-2 (update-resource version command-1 "File" "/etc/foobar"
                                               #(assoc % :line 20))]]
    (with-message-handler {:keys [handle-message dlo delay-pool q]}
      (handle-message (store-command' q command-1))

      (let [orig-resources (scf-store/catalog-resources (:certname_id
                                                         (scf-store/latest-catalog-metadata
                                                          "basic.wire-catalogs.com")))]
        (is (= 10
               (get-in orig-resources [{:type "File" :title "/etc/foobar"} :line])))
        (is (= 0 (task-count delay-pool)))
        (is (empty? (fs/list-dir (:path dlo))))

        (handle-message (store-command' q command-2))

        (is (= (assoc-in orig-resources [{:type "File" :title "/etc/foobar"} :line] 20)
               (scf-store/catalog-resources (:certname_id
                                             (scf-store/latest-catalog-metadata
                                              "basic.wire-catalogs.com")))))
        (is (= 0 (task-count delay-pool)))
        (is (empty? (fs/list-dir (:path dlo))))))))

(deftest catalog-with-updated-resource-file
  (dotestseq [version catalog-versions
              :let [command-1 {:command (command-names :replace-catalog)
                               :version latest-catalog-version
                               :payload basic-wire-catalog}
                    command-2 (update-resource version command-1 "File" "/etc/foobar"
                                               #(assoc % :file "/tmp/not-foo"))]]
    (with-message-handler {:keys [handle-message dlo delay-pool q]}
      (handle-message (store-command' q command-1))


      (let [orig-resources (scf-store/catalog-resources (:certname_id
                                                         (scf-store/latest-catalog-metadata
                                                          "basic.wire-catalogs.com")))]
        (is (= "/tmp/foo"
               (get-in orig-resources [{:type "File" :title "/etc/foobar"} :file])))
        (is (= 0 (task-count delay-pool)))
        (is (empty? (fs/list-dir (:path dlo))))

        (handle-message (store-command' q command-2))

        (is (= (assoc-in orig-resources [{:type "File" :title "/etc/foobar"} :file] "/tmp/not-foo")
               (scf-store/catalog-resources (:certname_id
                                             (scf-store/latest-catalog-metadata
                                              "basic.wire-catalogs.com")))))
        (is (= 0 (task-count delay-pool)))
        (is (empty? (fs/list-dir (:path dlo))))))))

(deftest catalog-with-updated-resource-exported
  (dotestseq [version catalog-versions
              :let [command-1 {:command (command-names :replace-catalog)
                               :version latest-catalog-version
                               :payload basic-wire-catalog}
                    command-2 (update-resource version command-1 "File" "/etc/foobar"
                                               #(assoc % :exported true))]]
    (with-message-handler {:keys [handle-message dlo delay-pool q]}

      (handle-message (store-command' q command-1))

      (let [orig-resources (scf-store/catalog-resources (:certname_id
                                                         (scf-store/latest-catalog-metadata
                                                          "basic.wire-catalogs.com")))]
        (is (= false
               (get-in orig-resources [{:type "File" :title "/etc/foobar"} :exported])))
        (is (= 0 (task-count delay-pool)))
        (is (empty? (fs/list-dir (:path dlo))))

        (handle-message (store-command' q command-2))
        (is (= (assoc-in orig-resources [{:type "File" :title "/etc/foobar"} :exported] true)
               (scf-store/catalog-resources (:certname_id
                                             (scf-store/latest-catalog-metadata
                                              "basic.wire-catalogs.com")))))))))

(deftest catalog-with-updated-resource-tags
  (dotestseq [version catalog-versions
              :let [command-1 {:command (command-names :replace-catalog)
                               :version latest-catalog-version
                               :payload basic-wire-catalog}
                    command-2 (update-resource version command-1 "File" "/etc/foobar"
                                               #(assoc %
                                                       :tags #{"file" "class" "foobar" "foo"}
                                                       :line 20))]]
    (with-message-handler {:keys [handle-message dlo delay-pool q]}
      (handle-message (store-command' q command-1))

      (let [orig-resources (scf-store/catalog-resources (:certname_id
                                                         (scf-store/latest-catalog-metadata
                                                          "basic.wire-catalogs.com")))]
        (is (= #{"file" "class" "foobar"}
               (get-in orig-resources [{:type "File" :title "/etc/foobar"} :tags])))
        (is (= 10
               (get-in orig-resources [{:type "File" :title "/etc/foobar"} :line])))
        (is (= 0 (task-count delay-pool)))
        (is (empty? (fs/list-dir (:path dlo))))

        (handle-message (store-command' q command-2))

        (is (= (-> orig-resources
                   (assoc-in [{:type "File" :title "/etc/foobar"} :tags]
                             #{"file" "class" "foobar" "foo"})
                   (assoc-in [{:type "File" :title "/etc/foobar"} :line] 20))
               (scf-store/catalog-resources (:certname_id
                                             (scf-store/latest-catalog-metadata
                                              "basic.wire-catalogs.com")))))))))

;;;;;;;;;;;;;;;;;;;;;;;;;;;;;;;;;;;;;;;;;;;;;;;;;;;;;;;;;;;;
;;
;; Fact Command Tests
;;
;;;;;;;;;;;;;;;;;;;;;;;;;;;;;;;;;;;;;;;;;;;;;;;;;;;;;;;;;;;;

(def fact-versions
  "Support fact command versions"
  [:v4])

(let [certname  "foo.example.com"
      facts     {:certname certname
                 :environment "DEV"
                 :values {"a" "1"
                          "b" "2"
                          "c" "3"}
                 :producer_timestamp (to-timestamp (now))}
      v4-command {:command (command-names :replace-facts)
                  :version 4
                  :payload facts}
      one-day   (* 24 60 60 1000)
      yesterday (to-timestamp (- (System/currentTimeMillis) one-day))
      tomorrow  (to-timestamp (+ (System/currentTimeMillis) one-day))]

  (deftest replace-facts-no-facts
    (dotestseq [version fact-versions
                :let [command v4-command]]
      (testing "should store the facts"
        (with-message-handler {:keys [handle-message dlo delay-pool q]}
          (handle-message (store-command' q command))
          (is (= (query-to-vec
                  "SELECT fp.path as name,
                          COALESCE(fv.value_string,
                                   cast(fv.value_integer as text),
                                   cast(fv.value_boolean as text),
                                   cast(fv.value_float as text),
                                   '') as value,
                          fs.certname
                   FROM factsets fs
                     INNER JOIN facts as f on fs.id = f.factset_id
                     INNER JOIN fact_values as fv on f.fact_value_id = fv.id
                     INNER JOIN fact_paths as fp on f.fact_path_id = fp.id
                   WHERE fp.depth = 0
                   ORDER BY name ASC")
                 [{:certname certname :name "a" :value "1"}
                  {:certname certname :name "b" :value "2"}
                  {:certname certname :name "c" :value "3"}]))
          (is (= 0 (task-count delay-pool)))
          (is (empty? (fs/list-dir (:path dlo))))
          (let [result (query-to-vec "SELECT certname,environment_id FROM factsets")]
            (is (= result [(with-env {:certname certname})])))))))

  (deftest replace-facts-existing-facts
    (dotestseq [version fact-versions
                :let [command v4-command]]
      (with-test-db
        (jdbc/with-db-transaction []
          (scf-store/ensure-environment "DEV")
          (scf-store/add-certname! certname)
          (scf-store/replace-facts! {:certname certname
                                     :values {"x" "24" "y" "25" "z" "26"}
                                     :timestamp yesterday
                                     :producer_timestamp yesterday
                                     :producer "bar.com"
                                     :environment "DEV"}))

        (testing "should replace the facts"
          (with-message-handler {:keys [handle-message dlo delay-pool q]}
            (handle-message (store-command' q command))
            (let [[result & _] (query-to-vec "SELECT certname,timestamp, environment_id FROM factsets")]
              (is (= (:certname result)
                     certname))
              (is (not= (:timestamp result)
                        yesterday))
              (is (= (scf-store/environment-id "DEV") (:environment_id result))))

            (is (= (query-to-vec
                    "SELECT fp.path as name,
                          COALESCE(fv.value_string,
                                   cast(fv.value_integer as text),
                                   cast(fv.value_boolean as text),
                                   cast(fv.value_float as text),
                                   '') as value,
                          fs.certname
                   FROM factsets fs
                     INNER JOIN facts as f on fs.id = f.factset_id
                     INNER JOIN fact_values as fv on f.fact_value_id = fv.id
                     INNER JOIN fact_paths as fp on f.fact_path_id = fp.id
                   WHERE fp.depth = 0
                   ORDER BY fp.path ASC")
                   [{:certname certname :name "a" :value "1"}
                    {:certname certname :name "b" :value "2"}
                    {:certname certname :name "c" :value "3"}]))
            (is (= 0 (task-count delay-pool)))
            (is (empty? (fs/list-dir (:path dlo)))))))))

  (deftest replace-facts-newer-facts
    (dotestseq [version fact-versions
                :let [command v4-command]]
      (testing "should ignore the message"
        (with-message-handler {:keys [handle-message dlo delay-pool q]}
          (jdbc/with-db-transaction []
            (scf-store/ensure-environment "DEV")
            (scf-store/add-certname! certname)
            (scf-store/add-facts! {:certname certname
                                   :values {"x" "24" "y" "25" "z" "26"}
                                   :timestamp tomorrow
                                   :producer_timestamp (to-timestamp (now))
                                   :producer "bar.com"
                                   :environment "DEV"}))
          (handle-message (store-command' q command))

          (is (= (query-to-vec "SELECT certname,timestamp,environment_id FROM factsets")
                 [(with-env {:certname certname :timestamp tomorrow})]))
          (is (= (query-to-vec
                  "SELECT fp.path as name,
                          COALESCE(fv.value_string,
                                   cast(fv.value_integer as text),
                                   cast(fv.value_boolean as text),
                                   cast(fv.value_float as text),
                                   '') as value,
                          fs.certname
                   FROM factsets fs
                     INNER JOIN facts as f on fs.id = f.factset_id
                     INNER JOIN fact_values as fv on f.fact_value_id = fv.id
                     INNER JOIN fact_paths as fp on f.fact_path_id = fp.id
                   WHERE fp.depth = 0
                   ORDER BY name ASC")
                 [{:certname certname :name "x" :value "24"}
                  {:certname certname :name "y" :value "25"}
                  {:certname certname :name "z" :value "26"}]))
          (is (= 0 (task-count delay-pool)))
          (is (empty? (fs/list-dir (:path dlo))))))))

  (deftest replace-facts-deactivated-node-facts
    (dotestseq [version fact-versions
                :let [command v4-command]]
      (testing "should reactivate the node if it was deactivated before the message"
        (with-message-handler {:keys [handle-message dlo delay-pool q]}

          (jdbc/insert! :certnames {:certname certname :deactivated yesterday})

          (handle-message (store-command' q command))
          (is (= (query-to-vec "SELECT certname,deactivated FROM certnames")
                 [{:certname certname :deactivated nil}]))
          (is (= (query-to-vec
                  "SELECT fp.path as name,
                          COALESCE(fv.value_string,
                                   cast(fv.value_integer as text),
                                   cast(fv.value_boolean as text),
                                   cast(fv.value_float as text),
                                   '') as value,
                          fs.certname
                   FROM factsets fs
                     INNER JOIN facts as f on fs.id = f.factset_id
                     INNER JOIN fact_values as fv on f.fact_value_id = fv.id
                     INNER JOIN fact_paths as fp on f.fact_path_id = fp.id
                   WHERE fp.depth = 0
                   ORDER BY name ASC")
                 [{:certname certname :name "a" :value "1"}
                  {:certname certname :name "b" :value "2"}
                  {:certname certname :name "c" :value "3"}]))
          (is (= 0 (task-count delay-pool)))
          (is (empty? (fs/list-dir (:path dlo))))))

      (testing "should store the facts if the node was deactivated after the message"
        (with-message-handler {:keys [handle-message dlo delay-pool q]}

          (scf-store/delete-certname! certname)
          (jdbc/insert! :certnames {:certname certname :deactivated tomorrow})

          (handle-message (store-command' q command))

          (is (= (query-to-vec "SELECT certname,deactivated FROM certnames")
                 [{:certname certname :deactivated tomorrow}]))
          (is (= (query-to-vec
                  "SELECT fp.path as name,
                          COALESCE(fv.value_string,
                                   cast(fv.value_integer as text),
                                   cast(fv.value_boolean as text),
                                   cast(fv.value_float as text),
                                   '') as value,
                          fs.certname
                   FROM factsets fs
                     INNER JOIN facts as f on fs.id = f.factset_id
                     INNER JOIN fact_values as fv on f.fact_value_id = fv.id
                     INNER JOIN fact_paths as fp on f.fact_path_id = fp.id
                   WHERE fp.depth = 0
                   ORDER BY name ASC")
                 [{:certname certname :name "a" :value "1"}
                  {:certname certname :name "b" :value "2"}
                  {:certname certname :name "c" :value "3"}]))
          (is (= 0 (task-count delay-pool)))
          (is (empty? (fs/list-dir (:path dlo)))))))))

;;v2 and v3 fact commands are only supported when commands are still
;;sitting in the queue from before upgrading
(deftest replace-facts-with-v3-wire-format
  (let [certname  "foo.example.com"
        producer-time (-> (now)
                          to-timestamp
                          json/generate-string
                          json/parse-string
                          pt/to-timestamp)
        facts-cmd {:command (command-names :replace-facts)
                   :version 3
                   :payload {:name certname
                             :environment "DEV"
                             :producer-timestamp producer-time
                             :values {"a" "1"
                                      "b" "2"
                                      "c" "3"}}}]
    (with-message-handler {:keys [handle-message dlo delay-pool q]}
      (handle-message (store-command' q facts-cmd))

      (is (= (query-to-vec
              "SELECT fp.path as name,
                          COALESCE(fv.value_string,
                                   cast(fv.value_integer as text),
                                   cast(fv.value_boolean as text),
                                   cast(fv.value_float as text),
                                   '') as value,
                          fs.certname,
                          e.environment,
                          fs.producer_timestamp
                   FROM factsets fs
                     INNER JOIN facts as f on fs.id = f.factset_id
                     INNER JOIN fact_values as fv on f.fact_value_id = fv.id
                     INNER JOIN fact_paths as fp on f.fact_path_id = fp.id
                     INNER JOIN environments as e on fs.environment_id = e.id
                   WHERE fp.depth = 0
                   ORDER BY name ASC")
             [{:certname certname :name "a" :value "1" :producer_timestamp producer-time :environment "DEV"}
              {:certname certname :name "b" :value "2" :producer_timestamp producer-time :environment "DEV"}
              {:certname certname :name "c" :value "3" :producer_timestamp producer-time :environment "DEV"}]))
      (is (= 0 (task-count delay-pool)))
      (is (empty? (fs/list-dir (:path dlo))))
      (let [result (query-to-vec "SELECT certname,environment_id FROM factsets")]
        (is (= result [(with-env {:certname certname})]))))))

(deftest replace-facts-with-v2-wire-format
  (let [certname  "foo.example.com"
        before-test-starts-time (-> 1 seconds ago)
        facts-cmd {:command (command-names :replace-facts)
                   :version 2
                   :payload {:name certname
                             :environment "DEV"
                             :values {"a" "1"
                                      "b" "2"
                                      "c" "3"}}}]
    (with-message-handler {:keys [handle-message dlo delay-pool q]}

      (handle-message (store-command' q facts-cmd))

      (is (= (query-to-vec
              "SELECT fp.path as name,
                          COALESCE(fv.value_string,
                                   cast(fv.value_integer as text),
                                   cast(fv.value_boolean as text),
                                   cast(fv.value_float as text),
                                   '') as value,
                          fs.certname,
                          e.environment
                   FROM factsets fs
                     INNER JOIN facts as f on fs.id = f.factset_id
                     INNER JOIN fact_values as fv on f.fact_value_id = fv.id
                     INNER JOIN fact_paths as fp on f.fact_path_id = fp.id
                     INNER JOIN environments as e on fs.environment_id = e.id
                   WHERE fp.depth = 0
                   ORDER BY name ASC")
             [{:certname certname :name "a" :value "1" :environment "DEV"}
              {:certname certname :name "b" :value "2" :environment "DEV"}
              {:certname certname :name "c" :value "3" :environment "DEV"}]))

      (is (every? (comp #(t/before? before-test-starts-time %)
                        to-date-time
                        :producer_timestamp)
                  (query-to-vec
                   "SELECT fs.producer_timestamp
                         FROM factsets fs")))
      (is (= 0 (task-count delay-pool)))
      (is (empty? (fs/list-dir (:path dlo))))
      (let [result (query-to-vec "SELECT certname,environment_id FROM factsets")]
        (is (= result [(with-env {:certname certname})]))))))

(deftest replace-facts-bad-payload
  (let [bad-command {:command (command-names :replace-facts)
                     :version latest-facts-version
                     :payload "bad stuff"}]
    (dotestseq [version fact-versions
                :let [command bad-command]]
      (testing "should discard the message"
        (with-message-handler {:keys [handle-message dlo delay-pool q]}
          (handle-message (apply tqueue/store-command q (unroll-old-command command)))
          (is (empty? (query-to-vec "SELECT * FROM facts")))
          (is (= 0 (task-count delay-pool)))
          (is (seq (fs/list-dir (:path dlo)))))))))

(deftest replace-facts-bad-payload-v2
  (let [bad-command {:command (command-names :replace-facts)
                     :version 2
                     :payload "bad stuff"}]
    (dotestseq [version fact-versions
                :let [command bad-command]]
      (testing "should discard the message"
        (with-message-handler {:keys [handle-message dlo delay-pool q]}
          (handle-message (store-command' q command))
          (is (empty? (query-to-vec "SELECT * FROM facts")))
          (is (= 0 (task-count delay-pool)))
          (is (seq (fs/list-dir (:path dlo)))))))))

(defn extract-error
  "Pulls the error from the publish var of a test-msg-handler"
  [publish]
  (-> publish
      args-supplied
      first
      second))

(defn pg-serialization-failure-ex? [ex]
  ;; Before pg 9.4, the message was in the first exception.  Now it's
  ;; in a second chained exception.  Look for both.
  (letfn [(failure? [candidate]
            (when candidate
              (when-let [m (.getMessage candidate)]
                (re-matches
                 #"(?sm).*ERROR: could not serialize access due to concurrent update.*"
                 m))))]
    (or (failure? (.getNextException ex))
        (failure? ex))))

(deftest concurrent-fact-updates
  (testing "Should allow only one replace facts update for a given cert at a time"
    (with-message-handler {:keys [handle-message dlo delay-pool q command-chan]}
      (let [certname "some_certname"
            facts {:certname certname
                   :environment "DEV"
                   :values {"domain" "mydomain.com"
                            "fqdn" "myhost.mydomain.com"
                            "hostname" "myhost"
                            "kernel" "Linux"
                            "operatingsystem" "Debian"}
                   :producer_timestamp (to-timestamp (now))}
            command   {:command (command-names :replace-facts)
                       :version 4
                       :payload facts}

            latch (java.util.concurrent.CountDownLatch. 2)
            storage-replace-facts! scf-store/update-facts!]

        (jdbc/with-db-transaction []
          (scf-store/add-certname! certname)
          (scf-store/add-facts! {:certname certname
                                 :values (:values facts)
                                 :timestamp (-> 2 days ago)
                                 :environment nil
                                 :producer_timestamp (-> 2 days ago)
                                 :producer "bar.com"})
          (scf-store/ensure-environment "DEV"))

        (with-redefs [quick-retry-count 0
                      command-delay-ms 10000
                      scf-store/update-facts!
                      (fn [fact-data]
                        (.countDown latch)
                        (.await latch)
                        (storage-replace-facts! fact-data))]
          (let [first-message? (atom false)
                second-message? (atom false)
                fut (future
                      (handle-message (store-command' q command))
                      (reset! first-message? true))

                new-facts (update-in facts [:values]
                                     (fn [values]
                                       (-> values
                                           (dissoc "kernel")
                                           (assoc "newfact2" "here"))))
                new-facts-cmd {:command (command-names :replace-facts)
                               :version 4
                               :payload new-facts}]

            (handle-message (store-command' q new-facts-cmd))
            (reset! second-message? true)

            @fut

            (let [failed-cmdref (take-with-timeout!! command-chan default-timeout-ms)]
              (is (= 1 (count (:attempts failed-cmdref))))
              (is (-> failed-cmdref :attempts first :exception
                      pg-serialization-failure-ex?)))

            (is (true? @first-message?))
            (is (true? @second-message?))))))))

(defn thread-id []
  (.getId (Thread/currentThread)))

(deftest fact-path-update-race
  ;; Simulates two update commands being processed for two different
  ;; machines at the same time.  Before we lifted fact paths into
  ;; facts, the race tested here could result in a constraint
  ;; violation when the two updates left behind an orphaned row.
  (let [certname-1 "some_certname1"
        certname-2 "some_certname2"
        producer-1 "some_producer1"
        producer-2 "some_producer2"
        ;; facts for server 1, has the same "mytimestamp" value as the
        ;; facts for server 2
        facts-1a {:certname certname-1
                  :environment nil
                  :values {"domain" "mydomain1.com"
                           "operatingsystem" "Debian"
                           "mytimestamp" "1"}
                  :producer_timestamp (-> 2 days ago)
                  :producer producer-1}
        facts-2a {:certname certname-2
                  :environment nil
                  :values {"domain" "mydomain2.com"
                           "operatingsystem" "Debian"
                           "mytimestamp" "1"}
                  :producer_timestamp (-> 2 days ago)
                  :producer producer-2}

        ;; same facts as before, but now certname-1 has a different
        ;; fact value for mytimestamp (this will force a new fact_value
        ;; that is only used for certname-1
        facts-1b {:certname certname-1
                  :environment nil
                  :values {"domain" "mydomain1.com"
                           "operatingsystem" "Debian"
                           "mytimestamp" "1b"}
                  :producer_timestamp (-> 1 days ago)
                  :producer producer-1}

        ;; with this, certname-1 and certname-2 now have their own
        ;; fact_value for mytimestamp that is different from the
        ;; original mytimestamp that they originally shared
        facts-2b {:certname certname-2
                  :environment nil
                  :values {"domain" "mydomain2.com"
                           "operatingsystem" "Debian"
                           "mytimestamp" "2b"}
                  :producer_timestamp (-> 1 days ago)
                  :producer producer-2}

        ;; this fact set will disassociate mytimestamp from the facts
        ;; associated to certname-1, it will do the same thing for
        ;; certname-2
        facts-1c {:certname certname-1
                  :environment nil
                  :values {"domain" "mydomain1.com"
                           "operatingsystem" "Debian"}
                  :producer_timestamp (now)
                  :producer producer-1}
        facts-2c {:certname certname-2
                  :environment nil
                  :values {"domain" "mydomain2.com"
                           "operatingsystem" "Debian"}
                  :producer_timestamp (now)
                  :producer producer-2}
        command-1b   {:command (command-names :replace-facts)
                      :version 4
                      :payload facts-1b}
        command-2b   {:command (command-names :replace-facts)
                      :version 4
                      :payload facts-2b}
        command-1c   {:command (command-names :replace-facts)
                      :version 4
                      :payload facts-1c}
        command-2c   {:command (command-names :replace-facts)
                      :version 4
                      :payload facts-2c}

        ;; Wait for two threads to countdown before proceeding
        latch (java.util.concurrent.CountDownLatch. 2)

        ;; I'm modifying delete-pending-path-id-orphans! so that I can
        ;; coordinate access between the two threads, I'm storing the
        ;; reference to the original delete-pending-path-id-orphans!
        ;; here, so that I can delegate to it once I'm done
        ;; coordinating
        storage-delete-pending-path-id-orphans!
        scf-store/delete-pending-path-id-orphans!]

    (with-message-handler {:keys [handle-message dlo delay-pool q]}
      (jdbc/with-db-transaction []
        (scf-store/add-certname! certname-1)
        (scf-store/add-certname! certname-2)
        (scf-store/add-facts! {:certname certname-1
                               :values (:values facts-1a)
                               :timestamp (now)
                               :environment nil
                               :producer_timestamp (:producer_timestamp facts-1a)
                               :producer producer-1})
        (scf-store/add-facts! {:certname certname-2
                               :values (:values facts-2a)
                               :timestamp (now)
                               :environment nil
                               :producer_timestamp (:producer_timestamp facts-2a)
                               :producer producer-2}))
      ;; At this point, there will be 4 fact_value rows, 1 for
      ;; mytimestamp, 1 for the operatingsystem, 2 for domain
      (with-redefs [scf-store/delete-pending-path-id-orphans!
                    (fn [& args]
                      ;; Once this has been called, it will countdown
                      ;; the latch and block
                      (.countDown latch)
                      ;; After the second command has been executed and
                      ;; it has decremented the latch, the await will no
                      ;; longer block and both threads will begin
                      ;; running again
                      (.await latch)
                      ;; Execute the normal delete-pending-path-id-orphans!
                      ;; function (unchanged)
                      (apply storage-delete-pending-path-id-orphans! args))]
        (let [first-message? (atom false)
              second-message? (atom false)
              fut-1 (future
                      (handle-message (store-command' q command-1b))
                      (reset! first-message? true))
              fut-2 (future
                      (handle-message (store-command' q command-2b))
                      (reset! second-message? true))]
          ;; The two commands are being submitted in future, ensure they
          ;; have both completed before proceeding
          @fut-2
          @fut-1
          ;; At this point there are 6 fact values, the original
          ;; mytimestamp, the two new mytimestamps, operating system and
          ;; the two domains
          (is (true? @first-message?))
          (is (true? @second-message?))
          ;; Submit another factset that does NOT include mytimestamp,
          ;; this disassociates certname-1's fact_value (which is 1b)
          (handle-message (store-command' q command-1c))
          (reset! first-message? true)

          ;; Do the same thing with certname-2. Since the reference to 1b
          ;; and 2b has been removed, mytimestamp's path is no longer
          ;; connected to any fact values. The original mytimestamp value
          ;; of 1 is still in the table. It's now attempting to delete
          ;; that fact path, when the mytimestamp 1 value is still in
          ;; there.
          (handle-message (store-command' q command-2c))
          (is (= 0 (task-count delay-pool)))

          ;; Can we see the orphaned value '1', and does the global gc remove it.
          (is (= 1 (count
                    (query-to-vec
                     "select id from fact_values where value_string = '1'"))))
          (scf-store/garbage-collect! *db*)
          (is (zero?
               (count
                (query-to-vec
                 "select id from fact_values where value_string = '1'")))))))))

(deftest concurrent-catalog-updates
  (testing "Should allow only one replace catalogs update for a given cert at a time"
    (with-message-handler {:keys [handle-message command-chan dlo delay-pool q]}
      (let [test-catalog (get-in catalogs [:empty])
            {certname :certname :as wire-catalog} (get-in wire-catalogs [6 :empty])
            nonwire-catalog (catalog/parse-catalog wire-catalog 6 (now))
            command {:command (command-names :replace-catalog)
                     :version 6
                     :payload wire-catalog}

            latch (java.util.concurrent.CountDownLatch. 2)
            orig-replace-catalog! scf-store/replace-catalog!]

        (jdbc/with-db-transaction []
          (scf-store/add-certname! certname)
          (scf-store/replace-catalog! nonwire-catalog (-> 2 days ago)))

        (with-redefs [quick-retry-count 0
                      command-delay-ms 1
                      scf-store/replace-catalog!
                      (fn [& args]
                        (.countDown latch)
                        (.await latch)
                        (apply orig-replace-catalog! args))]
          (let [first-message? (atom false)
                second-message? (atom false)
                fut (future
                      (handle-message (store-command' q command))
                      (reset! first-message? true))

                new-wire-catalog (assoc-in wire-catalog [:edges]
                                           #{{:relationship "contains"
                                              :target       {:title "Settings" :type "Class"}
                                              :source       {:title "main" :type "Stage"}}})
                new-catalog-cmd {:command (command-names :replace-catalog)
                                 :version 6
                                 :payload new-wire-catalog}]

            (handle-message (store-command' q new-catalog-cmd))
            (reset! second-message? true)
            (is (empty? (fs/list-dir (:path dlo))))

            @fut

            (let [failed-cmdref (take-with-timeout!! command-chan default-timeout-ms)]
              (is (= 1 (count (:attempts failed-cmdref))))
              (is (-> failed-cmdref :attempts first :exception
                      pg-serialization-failure-ex?)))

            (is (true? @first-message?))
            (is (true? @second-message?))))))))

(deftest concurrent-catalog-resource-updates
  (testing "Should allow only one replace catalogs update for a given cert at a time"
    (with-message-handler {:keys [handle-message command-chan dlo delay-pool q]}
      (let [test-catalog (get-in catalogs [:empty])
            {certname :certname :as wire-catalog} (get-in wire-catalogs [6 :empty])
            nonwire-catalog (catalog/parse-catalog wire-catalog 6 (now))
            command {:command (command-names :replace-catalog)
                     :version 6
                     :payload wire-catalog}

            latch (java.util.concurrent.CountDownLatch. 2)
            orig-replace-catalog! scf-store/replace-catalog!]

        (jdbc/with-db-transaction []
          (scf-store/add-certname! certname)
          (scf-store/replace-catalog! nonwire-catalog (-> 2 days ago)))

        (with-redefs [quick-retry-count 0
                      command-delay-ms 1
                      scf-store/replace-catalog!
                      (fn [& args]
                        (.countDown latch)
                        (.await latch)
                        (apply orig-replace-catalog! args))]
          (let [fut (future
                      (handle-message (store-command' q command))
                      ::handled-first-message)

                new-wire-catalog (update wire-catalog :resources
                                         conj
                                         {:type       "File"
                                          :title      "/etc/foobar2"
                                          :exported   false
                                          :file       "/tmp/foo2"
                                          :line       10
                                          :tags       #{"file" "class" "foobar2"}
                                          :parameters {:ensure "directory"
                                                       :group  "root"
                                                       :user   "root"}})
                new-catalog-cmd {:command (command-names :replace-catalog)
                                 :version 6
                                 :payload new-wire-catalog}]

            (handle-message (store-command' q new-catalog-cmd))

            (is (= ::handled-first-message (deref fut (* 1000 60) nil)))
            (is (empty? (fs/list-dir (:path dlo))))
            (let [failed-cmdref (take-with-timeout!! command-chan default-timeout-ms)]
              (is (= 1 (count (:attempts failed-cmdref))))
              (is (-> failed-cmdref :attempts first :exception
                      pg-serialization-failure-ex?)))))))))

(let [cases [{:certname "foo.example.com"
              :command {:command (command-names :deactivate-node)
                        :version 3
                        :payload {:certname "foo.example.com"}}}
             {:certname "bar.example.com"
              :command {:command (command-names :deactivate-node)
                        :version 3
                        :payload {:certname "bar.example.com"
                                  :producer_timestamp (now)}}}
             {:certname "bar.example.com"
              :command {:command (command-names :deactivate-node)
                        :version 2
                        :payload (json/generate-string "bar.example.com")}}
             {:certname "bar.example.com"
              :command {:command (command-names :deactivate-node)
                        :version 1
                        :payload (-> "bar.example.com"
                                     json/generate-string
                                     json/generate-string)}}]]

  (deftest deactivate-node-node-active
    (testing "should deactivate the node"
      (doseq [{:keys [certname command]} cases]
        (with-message-handler {:keys [handle-message dlo delay-pool q]}
          (jdbc/insert! :certnames {:certname certname})
          (handle-message (store-command' q command))
          (let [results (query-to-vec "SELECT certname,deactivated FROM certnames")
                result  (first results)]
            (is (= (:certname result) certname))
            (is (instance? java.sql.Timestamp (:deactivated result)))
            (is (= 0 (task-count delay-pool)))
            (is (empty? (fs/list-dir (:path dlo))))
            (jdbc/do-prepared "delete from certnames"))))))

  (deftest deactivate-node-node-inactive
    (doseq [{:keys [certname command]} cases]
      (testing "should leave the node alone"
        (let [one-day   (* 24 60 60 1000)
              yesterday (to-timestamp (- (System/currentTimeMillis) one-day))
              command (if (#{1 2} (:version command))
                        ;; Can't set the :producer_timestamp for the older
                        ;; versions (so that we can control the deactivation
                        ;; timestamp).
                        command
                        (assoc-in command
                                  [:payload :producer_timestamp] yesterday))]

          (with-message-handler {:keys [handle-message dlo delay-pool q]}
            (jdbc/insert! :certnames
                          {:certname certname :deactivated yesterday})
            (handle-message (store-command' q command))

            (let [[row & rest] (query-to-vec
                                "SELECT certname,deactivated FROM certnames")]
              (is (empty? rest))
              (is (instance? java.sql.Timestamp (:deactivated row)))
              (if (#{1 2} (:version command))
                (do
                  ;; Since we can't control the producer_timestamp.
                  (is (= certname (:certname row)))
                  (is (t/after? (from-sql-date (:deactivated row))
                                (from-sql-date yesterday))))
                (is (= {:certname certname :deactivated yesterday} row)))
              (is (= 0 (task-count delay-pool)))
              (is (empty? (fs/list-dir (:path dlo))))
              (jdbc/do-prepared "delete from certnames")))))))

  (deftest deactivate-node-node-missing
    (testing "should add the node and deactivate it"
      (doseq [{:keys [certname command]} cases]
        (with-message-handler {:keys [handle-message dlo delay-pool q]}
          (handle-message (store-command' q command))
          (let [result (-> "SELECT certname, deactivated FROM certnames"
                           query-to-vec first)]
            (is (= (:certname result) certname))
            (is (instance? java.sql.Timestamp (:deactivated result)))
            (is (= 0 (task-count delay-pool)))
            (is (empty? (fs/list-dir (:path dlo))))
            (jdbc/do-prepared "delete from certnames")))))))

;;;;;;;;;;;;;;;;;;;;;;;;;;;;;;;;;;;;;;;;;;;;;;;;;;;;;;;;;;;;
;;
;; Report Command Tests
;;
;;;;;;;;;;;;;;;;;;;;;;;;;;;;;;;;;;;;;;;;;;;;;;;;;;;;;;;;;;;;

(def store-report-name (command-names :store-report))

(deftest store-v8-report-test
  (let [command {:command store-report-name
                 :version 8
                 :payload v8-report}]
    (with-message-handler {:keys [handle-message dlo delay-pool q]}
      (handle-message (store-command' q command))
      (is (= [(with-producer (select-keys v8-report [:certname]))]
             (-> (str "select certname, producer_id"
                      "  from reports")
                 query-to-vec)))
      (is (= 0 (task-count delay-pool)))
      (is (empty? (fs/list-dir (:path dlo)))))))

(deftest store-v7-report-test
  (let [command {:command store-report-name
                 :version 7
                 :payload v7-report}]
    (with-message-handler {:keys [handle-message dlo delay-pool q]}
      (handle-message (store-command' q command))
      (is (= [(select-keys v7-report [:certname :catalog_uuid :cached_catalog_status :code_id])]
             (->> (str "select certname, catalog_uuid, cached_catalog_status, code_id"
                       "  from reports")
                  query-to-vec
                  (map (fn [row] (update row :catalog_uuid sutils/parse-db-uuid))))))
      (is (= 0 (task-count delay-pool)))
      (is (empty? (fs/list-dir (:path dlo)))))))

(deftest store-v6-report-test
  (let [command {:command store-report-name
                 :version 6
                 :payload v6-report}]
    (with-message-handler {:keys [handle-message dlo delay-pool q]}
      (handle-message (store-command' q command))
      (is (= [(with-env (select-keys v6-report [:certname :configuration_version]))]
             (-> (str "select certname, configuration_version, environment_id"
                      "  from reports")
                 query-to-vec)))
      (is (= 0 (task-count delay-pool)))
      (is (empty? (fs/list-dir (:path dlo)))))))

(deftest store-v5-report-test
  (let [command {:command store-report-name
                 :version 5
                 :payload v5-report}]
    (with-message-handler {:keys [handle-message dlo delay-pool q]}
      (handle-message (store-command' q command))
      (is (= [(with-env (select-keys v5-report [:certname
                                                :configuration_version]))]
             (-> (str "select certname, configuration_version, environment_id"
                      "  from reports")
                 query-to-vec)))
      (is (= 0 (task-count delay-pool)))
      (is (empty? (fs/list-dir (:path dlo)))))))

(deftest store-v4-report-test
  (let [command {:command store-report-name
                 :version 4
                 :payload v4-report}
        recent-time (-> 1 seconds ago)]
    (with-message-handler {:keys [handle-message dlo delay-pool q]}
      (handle-message (store-command' q command))
      (is (= [(with-env (utils/dash->underscore-keys
                         (select-keys v4-report
                                      [:certname :configuration-version])))]
             (-> (str "select certname, configuration_version, environment_id"
                      "  from reports")
                 query-to-vec)))

      ;; Status is present in v4+ (but not in v3)
      (is (= "unchanged" (-> (str "select rs.status from reports r"
                                  "  inner join report_statuses rs"
                                  "    on r.status_id = rs.id")
                             query-to-vec first :status)))

      ;; No producer_timestamp is included in v4, message received
      ;; time (now) is used intead
      (is (t/before? recent-time
                     (-> "select producer_timestamp from reports"
                         query-to-vec first :producer_timestamp to-date-time)))
      (is (= 0 (task-count delay-pool)))
      (is (empty? (fs/list-dir (:path dlo)))))))

(deftest store-v3-report-test
  (let [v3-report (dissoc v4-report :status)
        recent-time (-> 1 seconds ago)
        command {:command store-report-name
                 :version 3
                 :payload v3-report}]
    (with-message-handler {:keys [handle-message dlo delay-pool q]}
      (handle-message (store-command' q command))
      (is (= [(with-env (utils/dash->underscore-keys
                         (select-keys v3-report
                                      [:certname :configuration-version])))]
             (-> (str "select certname, configuration_version, environment_id"
                      "  from reports")
                 query-to-vec)))

      ;; No producer_timestamp is included in v4, message received
      ;; time (now) is used intead
      (is (t/before? recent-time
                     (-> "select producer_timestamp from reports"
                         query-to-vec
                         first
                         :producer_timestamp
                         to-date-time)))

      ;;Status is not supported in v3, should be nil
      (is (nil? (-> (query-to-vec "SELECT status_id FROM reports")
                    first :status)))
      (is (= 0 (task-count delay-pool)))
      (is (empty? (fs/list-dir (:path dlo)))))))

(defn- get-config []
  (conf/get-config (get-service svc-utils/*server* :DefaultedConfig)))

(deftest command-service-stats
  (svc-utils/with-puppetdb-instance
    (let [pdb (get-service svc-utils/*server* :PuppetDBServer)
          dispatcher (get-service svc-utils/*server* :PuppetDBCommandDispatcher)
          enqueue-command (partial enqueue-command dispatcher)
          stats (partial stats dispatcher)
          real-replace! scf-store/replace-facts!]
      ;; Issue a single command and ensure the stats are right at each step.
      (is (= {:received-commands 0 :executed-commands 0} (stats)))
      (let [received-cmd? (promise)
            go-ahead-and-execute (promise)]
        (with-redefs [scf-store/replace-facts!
                      (fn [& args]
                        (deliver received-cmd? true)
                        @go-ahead-and-execute
                        (apply real-replace! args))]
          (enqueue-command (command-names :replace-facts)
                           4
                           "foo.local"
                           (tqueue/coerce-to-stream
                            {:environment "DEV" :certname "foo.local"
                             :values {:foo "foo"}
                             :producer_timestamp (to-string (now))}))
          @received-cmd?
          (is (= {:received-commands 1 :executed-commands 0} (stats)))
          (deliver go-ahead-and-execute true)
          (while (not= 1 (:executed-commands (stats)))
            (Thread/sleep 100))
          (is (= {:received-commands 1 :executed-commands 1} (stats))))))))

(deftest date-round-trip
  (svc-utils/with-puppetdb-instance
    (let [pdb (get-service svc-utils/*server* :PuppetDBServer)
          dispatcher (get-service svc-utils/*server* :PuppetDBCommandDispatcher)
          enqueue-command (partial enqueue-command dispatcher)
          deactivate-ms 14250331086887
          ;; The problem only occurred if you passed a Date to
          ;; enqueue, a DateTime wasn't a problem.
          input-stamp (java.util.Date. deactivate-ms)
          expected-stamp (DateTime. deactivate-ms DateTimeZone/UTC)]

      (enqueue-command (command-names :deactivate-node)
                       3
                       "foo.local"
                       (tqueue/coerce-to-stream
                        {:certname "foo.local" :producer_timestamp input-stamp}))
      (is (svc-utils/wait-for-server-processing svc-utils/*server* default-timeout-ms)
          (format "Server didn't process received commands after %dms" default-timeout-ms))

      ;; While we're here, check the value in the database too...
      (is (= expected-stamp
             (jdbc/with-transacted-connection
               (:scf-read-db (cli-svc/shared-globals pdb))
               :repeatable-read
               (from-sql-date (scf-store/node-deactivated-time "foo.local")))))
      (is (= expected-stamp
             (-> (client/get (str (utils/base-url->str svc-utils/*base-url*)
                                  "/nodes")
                             {:accept :json
                              :throw-exceptions true
                              :throw-entire-message true
                              :query-params {"query"
                                             (json/generate-string
                                              ["or" ["=" ["node" "active"] true]
                                               ["=" ["node" "active"] false]])}})
                 :body
                 json/parse-string
                 first
                 (get "deactivated")
                 (pt/from-string)))))))

(deftest command-response-channel
  (svc-utils/with-puppetdb-instance
    (let [pdb (get-service svc-utils/*server* :PuppetDBServer)
          dispatcher (get-service svc-utils/*server* :PuppetDBCommandDispatcher)
          enqueue-command (partial enqueue-command dispatcher)
          response-mult (response-mult dispatcher)
          response-chan (async/chan 4)
          producer-ts (java.util.Date.)]
      (async/tap response-mult response-chan)
      (enqueue-command (command-names :deactivate-node)
                       3
                       "foo.local"
                       (tqueue/coerce-to-stream
                        {:certname "foo.local" :producer_timestamp producer-ts}))

      (let [received-uuid (async/alt!! response-chan ([msg] (:producer-timestamp msg))
                                       (async/timeout 10000) ::timeout)]
        (is (= producer-ts))))))

(defn captured-ack-command [orig-ack-command results-atom]
  (fn [q command]
    (try
      (let [result (orig-ack-command q command)]
        (swap! results-atom conj result)
        result)
      (catch Exception e
        (swap! results-atom conj e)
        (throw e)))))

(deftest delete-old-catalog
  (with-test-db
    (svc-utils/call-with-puppetdb-instance
     (assoc (svc-utils/create-temp-config)
            :database *db*
            :command-processing {:threads 1})
     (fn []
       (let [dispatcher (get-service svc-utils/*server* :PuppetDBCommandDispatcher)
             enqueue-command (partial enqueue-command dispatcher)
             old-producer-ts (-> 2 days ago)
             new-producer-ts (now)
             base-cmd (get-in wire-catalogs [9 :basic])
             thread-count (conf/mq-thread-count (get-config))
             orig-ack-command queue/ack-command
             ack-results (atom [])
             semaphore (get-in (service-context dispatcher)
                               [:consumer-threadpool :semaphore])
             cmd-1 (promise)
             cmd-2 (promise)
             cmd-3 (promise)]
         (with-redefs [queue/ack-command (captured-ack-command orig-ack-command ack-results)]
           (is (= thread-count (.drainPermits semaphore)))

           ;;This command is processed, but not used in the test, it's
           ;;purpose is to hold up the "shovel thread" waiting to grab
           ;;the semaphore permit and put the message on the
           ;;treadpool. By holding this up here we can put more
           ;;messages on the channel and know they won't be processed
           ;;until the semaphore permit is released and this first
           ;;message is put onto the threadpool
           (enqueue-command (command-names :replace-catalog)
                            9
                            "foo.com"
                            (->  base-cmd
                                 (assoc :producer_timestamp old-producer-ts
                                        :certname "foo.com")
                                 tqueue/coerce-to-stream)
                            #(deliver cmd-1 %))

           (enqueue-command (command-names :replace-catalog)
                            9
                            (:certname base-cmd)
                            (-> base-cmd
                                (assoc :producer_timestamp old-producer-ts)
                                tqueue/coerce-to-stream)
                            #(deliver cmd-2 %))

           (enqueue-command (command-names :replace-catalog)
                            9
                            (:certname base-cmd)
                            (-> base-cmd
                                (assoc :producer_timestamp new-producer-ts)
                                tqueue/coerce-to-stream)
                            #(deliver cmd-3 %))

           (.release semaphore)

           (is (not= ::timed-out (deref cmd-1 5000 ::timed-out)))
           (is (not= ::timed-out (deref cmd-2 5000 ::timed-out)))
           (is (not= ::timed-out (deref cmd-3 5000 ::timed-out)))

           ;; There's currently a lot of layering in the messaging
           ;; stack. The callback mechanism that delivers the promise
           ;; above occurs before the message is acknowledged. This
           ;; leads to a race condition. If your timing is off, you
           ;; could check the ack-results atom after the callback has
           ;; been invoked but before the message has been acknowledged.

           (loop [attempts 0]
             (when (and (not= 3 (count @ack-results))
                        (<= attempts 20))
               (Thread/sleep 100)
               (recur (inc attempts))))

           (is (= 3 (count @ack-results))
               "Waited up to 5 seconds for 3 acknowledgement results")

           (is (= [nil nil nil] @ack-results))))))))<|MERGE_RESOLUTION|>--- conflicted
+++ resolved
@@ -27,13 +27,9 @@
             [puppetlabs.puppetdb.config :as conf]
             [puppetlabs.puppetdb.reports :as reports]
             [puppetlabs.puppetdb.testutils
-<<<<<<< HEAD
-             :refer [args-supplied call-counter dotestseq times-called mock-fn default-timeout-ms]]
-            [puppetlabs.puppetdb.test-protocols :refer [called?]]
-=======
              :refer [args-supplied call-counter default-timeout-ms dotestseq
                      times-called]]
->>>>>>> 37ec248b
+
             [puppetlabs.puppetdb.jdbc :refer [query-to-vec] :as jdbc]
             [puppetlabs.puppetdb.jdbc-test :refer [full-sql-exception-msg]]
             [puppetlabs.puppetdb.examples :refer :all]
