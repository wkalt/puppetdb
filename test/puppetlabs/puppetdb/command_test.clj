--- conflicted
+++ resolved
@@ -199,7 +199,6 @@
   (assoc-in command [:annotations :attempts] (repeat n {})))
 
 (deftest command-retry-handler
-<<<<<<< HEAD
   (testing "Should log retries as debug for less than 4 attempts"
     (let [process-message (fn [_] (throw (RuntimeException. "retry me")))
           stockpile-dir (create-stockpile-dir)
@@ -238,59 +237,6 @@
                                                                                       java.io.ByteArrayInputStream.))))
           (is (not (called? delay-message)))
           (is (called? discard-message))
-=======
-  (testing "Retry handler"
-    (with-redefs [metrics.meters/mark! (call-counter)
-                  mql/annotate-with-attempt (call-counter)]
-
-      (testing "should log errors"
-        (let [publish  (call-counter)]
-          (testing "includes certname in retry log"
-            (let [log-output (atom [])]
-              (binding [*logger-factory* (atom-logger log-output)]
-                (mql/handle-command-retry (assoc (make-cmd 1) :payload {:certname "cats"}) nil publish))
-              (is (str/includes? (get-in @log-output [0 3]) "cats"))))
-
-          (testing "to ERROR for retries"
-            (let [log-output (atom [])]
-              (binding [*logger-factory* (atom-logger log-output)]
-                (mql/handle-command-retry (make-cmd mql/maximum-allowable-retries) nil publish))
-              (is (= (get-in @log-output [0 1]) :error)))))))))
-
-(deftest command-failure-handler
-  (testing "Failure handler"
-    (with-redefs [mql/annotate-with-attempt (call-counter)]
-
-          (testing "includes certname in failure log"
-            (let [log-output (atom [])
-                  cmd (-> (make-cmd 1)
-                          (assoc :command {} :payload {:certname "cats"})
-                          (assoc-in [:annotations :id] 100))]
-              (binding [*logger-factory* (atom-logger log-output)]
-                (mql/handle-command-failure cmd (RuntimeException. "foo") (fn [msg e] nil)))
-              (is (str/includes? (get-in @log-output [0 3]) "cats")))))))
-
-(deftest command-discard-handler
-  (testing "Discard handler"
-    (with-redefs [mql/annotate-with-attempt (call-counter)]
-
-          (testing "includes certname in discard log"
-            (let [log-output (atom [])
-                  cmd (-> (make-cmd 1)
-                          (assoc :command {} :payload {:certname "cats"})
-                          (assoc-in [:annotations :id] 100))]
-              (binding [*logger-factory* (atom-logger log-output)]
-                (mql/handle-command-discard cmd (fn [msg e] nil)))
-              (is (str/includes? (get-in @log-output [0 3]) "cats")))))))
-
-(deftest test-error-with-stacktrace
-  (with-redefs [metrics.meters/mark! (call-counter)]
-    (let [publish (call-counter)]
-      (testing "Exception with stacktrace, no more retries"
-        (let [log-output (atom [])]
-          (binding [*logger-factory* (atom-logger log-output)]
-            (mql/handle-command-retry (make-cmd mql/maximum-allowable-retries) (RuntimeException. "foo") publish))
->>>>>>> 846bc1de
           (is (= (get-in @log-output [0 1]) :error))
           (is (instance? Exception (get-in @log-output [0 2])))
           (is (str/includes? (last (first @log-output))
@@ -447,41 +393,20 @@
                 (is (seq (fs/list-dir discard-dir)))))))
 
         (testing "with a newer catalog should ignore the message"
-<<<<<<< HEAD
             (with-test-db
-              (let [certname-id (:id (first (jdbc/insert! :certnames {:certname certname})))
-                    id (:id (first (jdbc/insert! :catalogs {:hash (sutils/munge-hash-for-storage "ab")
-                                                            :api_version 1
-                                                            :catalog_version "foo"
-                                                            :certname certname
-                                                            :timestamp tomorrow
-                                                            :producer_timestamp (to-timestamp (now))})))]
-                (jdbc/insert! :latest_catalogs {:catalog_id id :certname_id certname-id}))
-
+              (jdbc/insert! :certnames {:certname certname})
+              (jdbc/insert! :catalogs {:hash (sutils/munge-hash-for-storage "ab")
+                                       :api_version 1
+                                       :catalog_version "foo"
+                                       :certname certname
+                                       :timestamp tomorrow
+                                       :producer_timestamp (to-timestamp (now))})
               (test-msg-handler raw-command publish discard-dir
                 (is (= [{:certname certname :catalog "ab"}]
                        (query-to-vec (format "SELECT certname, %s as catalog FROM catalogs"
                                              (sutils/sql-hash-as-str "hash")))))
                 (is (= 0 (times-called publish)))
                 (is (empty? (fs/list-dir discard-dir))))))
-=======
-          (with-test-db
-            (jdbc/insert! :certnames {:certname certname})
-            (jdbc/insert! :catalogs {:hash (sutils/munge-hash-for-storage "ab")
-                                     :api_version 1
-                                     :catalog_version "foo"
-                                     :certname certname
-                                     :timestamp tomorrow
-                                     :producer_timestamp (to-timestamp (now))})
-
-            (test-msg-handler command publish discard-dir
-              (is (= [{:certname certname :catalog "ab"}]
-                     (query-to-vec (format "SELECT certname, %s as catalog FROM catalogs"
-                                           (sutils/sql-hash-as-str "hash")))))
-              (is (= 0 (times-called publish)))
-              (is (empty? (fs/list-dir discard-dir))))))
->>>>>>> 846bc1de
-
 
         (testing "should reactivate the node if it was deactivated before the message"
             (with-test-db
